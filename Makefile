#### VARIABLES
# RUNARGS: arguments for run
# DOCKER_OPTS: docker-compose options for run, test, launch-*
# TESTPKGS: packages for test, default ./src/...
# TESTFLAGS: flags for test
# VENDOR_ALL: do not ignore some vendors when updating vendor directory
# VENDOR_IGNORE_DIRS: ignore vendor dirs
# KUBECTLFLAGS: flags for kubectl
####

ifndef TESTPKGS
	TESTPKGS = ./src/...
endif
ifndef VENDOR_IGNORE_DIRS
	VENDOR_IGNORE_DIRS = go.pedge.io
endif
ifdef VENDOR_ALL
	VENDOR_IGNORE_DIRS =
endif

COMPILE_RUN_ARGS = -v /var/run/docker.sock:/var/run/docker.sock --privileged=true
CLUSTER_NAME = pachyderm
MANIFEST = etc/kube/pachyderm-versioned.json
DEV_MANIFEST = etc/kube/pachyderm.json

ifndef TRAVIS_BUILD_NUMBER
	# Travis succeeds/fails much faster. If it is a timeout error, no use waiting a long time on travis
	TIMEOUT = 100s
else
	# Locally ... it can take almost this much time to complete
	TIMEOUT = 500s
endif

all: build

version:
	go get go.pedge.io/proto/version
	@echo 'package main; import "github.com/pachyderm/pachyderm/src/client/version"; func main() { println(version.PrettyPrintVersion(version.Version)) }' > /tmp/pachyderm_version.go
	go run /tmp/pachyderm_version.go

deps:
	GO15VENDOREXPERIMENT=0 go get -d -v ./src/... ./.

update-deps:
	GO15VENDOREXPERIMENT=0 go get -d -v -u -f ./src/... ./.

test-deps:
	GO15VENDOREXPERIMENT=0 go get -d -v -t ./src/... ./.

update-test-deps:
	GO15VENDOREXPERIMENT=0 go get -d -v -t -u -f ./src/... ./.

build-clean-vendored-client:
	rm -rf src/server/vendor/github.com/pachyderm/pachyderm/src/client

build:
	GO15VENDOREXPERIMENT=1 go build $$(go list ./src/client/... | grep -v '/src/client$$')
	GO15VENDOREXPERIMENT=1 go build $$(go list ./src/server/... | grep -v '/src/server/vendor/' | grep -v '/src/server$$')

install:
	# GOPATH/bin must be on your PATH to access these binaries:
	GO15VENDOREXPERIMENT=1 go install ./src/server/cmd/pachctl ./src/server/cmd/pach-deploy

install-doc:
	GO15VENDOREXPERIMENT=1 go install ./src/server/cmd/pachctl-doc

homebrew:
	GO15VENDOREXPERIMENT=1 go install ./src/server/cmd/pachctl

# Run via 'make VERSION_ADDITIONAL=RC release' to specify a version string
release: release-version release-pachd release-job-shim release-manifest release-pachctl
	./etc/build/tag_release
	rm VERSION

release-version: install
	@./etc/build/release_version

release-pachd:
	@VERSION="$(shell cat VERSION)" ./etc/build/release_pachd

release-job-shim:
	@VERSION="$(shell cat VERSION)" ./etc/build/release_job_shim

<<<<<<< HEAD
release-manifest:
	@VERSION="$(shell cat VERSION)" ./etc/build/release_manifest

release-pachctl:
	@VERSION="$(shell cat VERSION)" ./etc/build/release_pachctl
=======
dev-manifest: install
	pach-deploy -s 32 > $(DEV_MANIFEST)

release-manifest: install dev-manifest
	@if [ -z $$VERSION ]; then \
		echo "Missing version. Please run via: 'VERSION=v1.2.3-4567 make release-manifest'"; \
		exit 1; \
	else \
		pach-deploy -s 32 --version ${VERSION} > $(MANIFEST); \
	fi
>>>>>>> 0401c792

docker-build-compile:
	# Running locally, not on travis
	if [ -z $$TRAVIS_BUILD_NUMBER ]; then \
		sed 's/%%PACH_BUILD_NUMBER%%/000/' Dockerfile.pachd_template > Dockerfile.pachd; \
	else \
		sed 's/%%PACH_BUILD_NUMBER%%/${TRAVIS_BUILD_NUMBER}/' Dockerfile.pachd_template > Dockerfile.pachd; \
	fi
	docker build -t pachyderm_compile .

docker-build-job-shim: docker-build-compile
	docker run $(COMPILE_RUN_ARGS) pachyderm_compile sh etc/compile/compile.sh job-shim

docker-build-pachd: docker-build-compile
	docker run $(COMPILE_RUN_ARGS) pachyderm_compile sh etc/compile/compile.sh pachd

docker-build: docker-build-job-shim docker-build-pachd docker-build-fruitstand

docker-build-proto:
	docker build -t pachyderm_proto etc/proto

docker-build-fruitstand:
	docker build -t fruit_stand examples/fruit_stand

docker-push-job-shim: docker-build-job-shim
	docker push pachyderm/job-shim

docker-push-pachd: docker-build-pachd
	docker push pachyderm/pachd

docker-push: docker-push-job-shim docker-push-pachd

check-kubectl:
	# check that kubectl is installed
	which kubectl

launch-kube: check-kubectl
	etc/kube/start-kube-docker.sh

clean-launch-kube:
	docker kill $$(docker ps -q)

launch: check-kubectl install
	$(eval STARTTIME := $(shell date +%s))
	kubectl $(KUBECTLFLAGS) create -f $(MANIFEST)
	# wait for the pachyderm to come up
	until timeout 1s ./etc/kube/check_pachd_ready.sh; do sleep 1; done
	@echo "pachd launch took $$(($$(date +%s) - $(STARTTIME))) seconds"

launch-dev: check-kubectl install
	$(eval STARTTIME := $(shell date +%s))
	kubectl $(KUBECTLFLAGS) create -f $(DEV_MANIFEST)
	# wait for the pachyderm to come up
	until timeout 1s ./etc/kube/check_pachd_ready.sh; do sleep 1; done
	@echo "pachd launch took $$(($$(date +%s) - $(STARTTIME))) seconds"

clean-launch: check-kubectl
	kubectl $(KUBECTLFLAGS) delete --ignore-not-found -f $(MANIFEST)

clean-launch-dev: check-kubectl
	kubectl $(KUBECTLFLAGS) delete --ignore-not-found -f $(DEV_MANIFEST)

full-clean-launch: check-kubectl
	kubectl $(KUBECTLFLAGS) delete --ignore-not-found job -l suite=pachyderm
	kubectl $(KUBECTLFLAGS) delete --ignore-not-found all -l suite=pachyderm
	kubectl $(KUBECTLFLAGS) delete --ignore-not-found serviceaccount -l suite=pachyderm
	kubectl $(KUBECTLFLAGS) delete --ignore-not-found secret -l suite=pachyderm

clean-pps-storage: check-kubectl
	kubectl $(KUBECTLFLAGS) delete pvc rethink-volume-claim
	kubectl $(KUBECTLFLAGS) delete pv rethink-volume

integration-tests:
	CGOENABLED=0 go test -v ./src/server -timeout $(TIMEOUT)

proto: docker-build-proto
	find src -regex ".*\.proto" \
	| grep -v vendor \
	| xargs tar cf - \
	| docker run -i pachyderm_proto \
	| tar xf -

protofix:
	go install github.com/pachyderm/pachyderm/src/server/cmd/protofix
	protofix fix src
	git checkout src/server/vendor
	sudo chown -R `whoami` src/

pretest:
	go get -v github.com/kisielk/errcheck
	go get -v github.com/golang/lint/golint
	rm -rf src/server/vendor
	for file in $$(find "./src" -name '*.go' | grep -v '\.pb\.go' | grep -v '\.pb\.gw\.go'); do \
		golint $$file | grep -v unexported; \
		if [ -n "$$(golint $$file | grep -v unexported)" ]; then \
		exit 1; \
		fi; \
		done;
	go vet -n ./src/... | while read line; do \
		modified=$$(echo $$line | sed "s/ [a-z0-9_/]*\.pb\.gw\.go//g"); \
		$$modified; \
		if [ -n "$$($$modified)" ]; then \
		exit 1; \
		fi; \
		done
	git checkout src/server/vendor
	#errcheck $$(go list ./src/... | grep -v src/cmd/ppsd | grep -v src/pfs$$ | grep -v src/pps$$)

test: pretest test-client test-fuse test-local docker-build clean-launch-dev launch-dev integration-tests

test-client:
	rm -rf src/client/vendor
	rm -rf src/server/vendor/github.com/pachyderm
	cp -R src/server/vendor src/client/
	GO15VENDOREXPERIMENT=1 go test -cover $$(go list ./src/client/... | grep -v vendor)
	rm -rf src/client/vendor
	git checkout src/server/vendor/github.com/pachyderm

test-fuse:
	CGOENABLED=0 GO15VENDOREXPERIMENT=1 go test -cover $$(go list ./src/server/... | grep -v '/src/server/vendor/' | grep '/src/server/pfs/fuse')

test-local:
	CGOENABLED=0 GO15VENDOREXPERIMENT=1 go test -cover -short $$(go list ./src/server/... | grep -v '/src/server/vendor/' | grep -v '/src/server/pfs/fuse')

clean: clean-launch clean-launch-kube

doc: install-doc
	# we rename to pachctl because the program name is used in generating docs
	cp $(GOPATH)/bin/pachctl-doc ./pachctl
	rm -rf doc/pachctl && mkdir doc/pachctl
	./pachctl
	rm ./pachctl

grep-data:
	go run examples/grep/generate.go >examples/grep/set1.txt
	go run examples/grep/generate.go >examples/grep/set2.txt

grep-example:
	sh examples/grep/run.sh

logs: check-kubectl
	kubectl get pod -l app=pachd | sed '1d' | cut -f1 -d ' ' | xargs -n 1 -I pod sh -c 'echo pod && kubectl logs pod'

kubectl:
	gcloud config set container/cluster $(CLUSTER_NAME)
	gcloud container clusters get-credentials $(CLUSTER_NAME)

google-cluster-manifest:
	@pach-deploy google $(BUCKET_NAME) $(STORAGE_NAME) $(STORAGE_SIZE)

google-cluster:
	gcloud container clusters create $(CLUSTER_NAME) --scopes storage-rw
	gcloud config set container/cluster $(CLUSTER_NAME)
	gcloud container clusters get-credentials $(CLUSTER_NAME)
	gcloud components update kubectl
	gcloud compute firewall-rules create pachd --allow=tcp:30650
	gsutil mb gs://$(BUCKET_NAME) # for PFS
	gcloud compute disks create --size=$(STORAGE_SIZE)GB $(STORAGE_NAME) # for PPS

clean-google-cluster:
	gcloud container clusters delete $(CLUSTER_NAME)
	gsutil -m rm -r gs://$(BUCKET_NAME)
	gcloud compute disks delete $(STORAGE_NAME)

amazon-cluster-manifest:
	@pach-deploy amazon $(BUCKET_NAME) $(AWS_ID) $(AWS_KEY) $(AWS_TOKEN) $(AWS_REGION) $(STORAGE_NAME) $(STORAGE_SIZE)

amazon-cluster:
	aws s3api create-bucket --bucket $(BUCKET_NAME) --region $(AWS_REGION)
	aws ec2 create-volume --size $(STORAGE_SIZE) --region $(AWS_REGION) --availability-zone $(AWS_AVAILABILITY_ZONE) --volume-type gp2

clean-amazon-cluster:
	aws s3api delete-bucket --bucket $(BUCKET_NAME) --region $(AWS_REGION)
	aws ec2 delete-volume --volume-id $(STORAGE_NAME)

install-go-bindata:
	go get -u github.com/jteeuwen/go-bindata/...

assets: install-go-bindata
	go-bindata -o assets.go -pkg pachyderm doc/

lint:
	@for pkg in $$(go list ./src/... | grep -v '/vendor/' ) ; do \
		if [ "`golint $$pkg | tee /dev/stderr`" ] ; then \
			echo "golint errors!" && echo && exit 1; \
		fi \
	done

goxc-generate-local:
	@if [ -z $$GITHUB_OAUTH_TOKEN ]; then \
		echo "Missing token. Please run via: 'make GITHUB_OAUTH_TOKEN=12345 goxc-generate-local'"; \
		exit 1; \
	fi
	goxc -wlc default publish-github -apikey=$(GITHUB_OAUTH_TOKEN)

goxc-release:
	@if [ -z $$VERSION ]; then \
		echo "Missing version. Please run via: 'make VERSION=v1.2.3-4567 goxc-release'"; \
		exit 1; \
	fi
	goxc -pv=$(VERSION) -wd=./src/server/cmd/pachctl

goxc-build:
	goxc -tasks=xc -wd=./src/server/cmd/pachctl

.PHONY:
	all \
	version \
	deps \
	deps-client \
	update-deps \
	test-deps \
	update-test-deps \
	build-clean-vendored-client \
	build \
	install \
	install-doc \
	homebrew \
	tag-release \
	release \
	release-job-shim \
	release-manifest \
	release-pachd \
	release-version \
	docker-build-compile \
	docker-build-job-shim \
	docker-build-pachd \
	docker-build \
	docker-build-proto \
	docker-build-fruitstand \
	docker-push-job-shim \
	docker-push-pachd \
	docker-push \
	launch-kube \
	clean-launch-kube \
	kube-cluster-assets \
	launch \
	launch-dev \
	clean-launch \
	full-clean-launch \
	clean-pps-storage \
	integration-tests \
	proto \
	protofix \
	pretest \
	test \
	test-client \
	test-fuse \
	test-local \
	clean \
	doc \
	grep-data \
	grep-example \
	logs \
	kubectl \
	google-cluster-manifest \
	google-cluster \
	clean-google-cluster \
	amazon-cluster-manifest \
	amazon-cluster \
	clean-amazon-cluster \
	install-go-bindata \
	assets \
	lint \
	goxc-generate-local \
	goxc-release \
	goxc-build<|MERGE_RESOLUTION|>--- conflicted
+++ resolved
@@ -81,24 +81,11 @@
 release-job-shim:
 	@VERSION="$(shell cat VERSION)" ./etc/build/release_job_shim
 
-<<<<<<< HEAD
 release-manifest:
 	@VERSION="$(shell cat VERSION)" ./etc/build/release_manifest
 
 release-pachctl:
 	@VERSION="$(shell cat VERSION)" ./etc/build/release_pachctl
-=======
-dev-manifest: install
-	pach-deploy -s 32 > $(DEV_MANIFEST)
-
-release-manifest: install dev-manifest
-	@if [ -z $$VERSION ]; then \
-		echo "Missing version. Please run via: 'VERSION=v1.2.3-4567 make release-manifest'"; \
-		exit 1; \
-	else \
-		pach-deploy -s 32 --version ${VERSION} > $(MANIFEST); \
-	fi
->>>>>>> 0401c792
 
 docker-build-compile:
 	# Running locally, not on travis
