package client

import (
	"errors"
	"fmt"
	"os"
	"time"

	"golang.org/x/net/context"

	"google.golang.org/grpc"
	"google.golang.org/grpc/metadata"

	log "github.com/Sirupsen/logrus"
	types "github.com/gogo/protobuf/types"

	"github.com/pachyderm/pachyderm/src/client/auth"
	"github.com/pachyderm/pachyderm/src/client/health"
	"github.com/pachyderm/pachyderm/src/client/pfs"
	"github.com/pachyderm/pachyderm/src/client/pkg/config"
	"github.com/pachyderm/pachyderm/src/client/pps"
)

// PfsAPIClient is an alias for pfs.APIClient.
type PfsAPIClient pfs.APIClient

// PpsAPIClient is an alias for pps.APIClient.
type PpsAPIClient pps.APIClient

// ObjectAPIClient is an alias for pfs.ObjectAPIClient
type ObjectAPIClient pfs.ObjectAPIClient

// AuthAPIClient is an alias for auth.APIClient
type AuthAPIClient auth.APIClient

// An APIClient is a wrapper around pfs, pps and block APIClients.
type APIClient struct {
	PfsAPIClient
	PpsAPIClient
	ObjectAPIClient
<<<<<<< HEAD
	AuthAPIClient
	addr              string
	clientConn        *grpc.ClientConn
	healthClient      health.HealthClient
	_ctx              context.Context
	config            *config.Config
	cancel            func()
	reportUserMetrics bool
	metricsPrefix     string
	streamSemaphore   chan struct{}
}
=======
>>>>>>> 1d274fd6

	// addr is a "host:port" string pointing at a pachd endpoint
	addr string

	// context.Context includes context options for all RPCs, including deadline
	_ctx context.Context

	// clientConn is a cached grpc connection to 'addr'
	clientConn *grpc.ClientConn

	// healthClient is a cached healthcheck client connected to 'addr'
	healthClient health.HealthClient

	// cancel is the cancel function for 'clientConn' and is called if
	// 'healthClient' fails health checking
	cancel func()

	// streamSemaphore limits the number of concurrent message streams between
	// this client and pachd
	streamSemaphore chan struct{}

	// metricsUserID is an identifier that is included in usage metrics sent to
	// Pachyderm Inc. and is used to count the number of unique Pachyderm users.
	// If unset, no usage metrics are sent back to Pachyderm Inc.
	metricsUserID string

	// metricsPrefix is used to send information from this client to Pachyderm Inc
	// for usage metrics
	metricsPrefix string
}

// GetAddress returns the pachd host:post with which 'c' is communicating. If
// 'c' was created using NewInCluster or NewOnUserMachine then this is how the
// address may be retrieved from the environment.
func (c *APIClient) GetAddress() string {
	return c.addr
}

// DefaultMaxConcurrentStreams defines the max number of Putfiles or Getfiles happening simultaneously
const DefaultMaxConcurrentStreams uint = 100

// NewFromAddressWithConcurrency constructs a new APIClient and sets the max
// concurrency of streaming requests (GetFile / PutFile)
func NewFromAddressWithConcurrency(addr string, maxConcurrentStreams uint) (*APIClient, error) {
	c := &APIClient{
		addr:            addr,
		streamSemaphore: make(chan struct{}, maxConcurrentStreams),
	}
	if err := c.connect(); err != nil {
		return nil, err
	}
	return c, nil
}

// NewFromAddress constructs a new APIClient for the server at addr.
func NewFromAddress(addr string) (*APIClient, error) {
	return NewFromAddressWithConcurrency(addr, DefaultMaxConcurrentStreams)
}

// GetAddressFromUserMachine interprets the Pachyderm config in 'cfg' in the
// context of local environment variables and returns a "host:port" string
// pointing at a Pachd target.
func GetAddressFromUserMachine(cfg *config.Config) string {
	address := "0.0.0.0:30650"
	if cfg != nil && cfg.V1 != nil && cfg.V1.PachdAddress != "" {
		address = cfg.V1.PachdAddress
	}
	// ADDRESS environment variable (shell-local) overrides global config
	if envAddr := os.Getenv("ADDRESS"); envAddr != "" {
		address = envAddr
	}
	return address
}

// NewOnUserMachine constructs a new APIClient using env vars that may be set
// on a user's machine (i.e. ADDRESS), as well as $HOME/.pachyderm/config if it
// exists. This is primarily intended to be used with the pachctl binary, but
// may also be useful in tests.
//
// TODO(msteffen) this logic is fairly linux/unix specific, and makes the
// pachyderm client library incompatible with Windows. We may want to move this
// (and similar) logic into src/server and have it call a NewFromOptions()
// constructor.
func NewOnUserMachine(reportMetrics bool, prefix string) (*APIClient, error) {
	return NewOnUserMachineWithConcurrency(reportMetrics, prefix, DefaultMaxConcurrentStreams)
}

// NewOnUserMachineWithConcurrency is identical to NewOnUserMachine, but
// explicitly sets a limit on the number of RPC streams that may be open
// simultaneously
func NewOnUserMachineWithConcurrency(reportMetrics bool, prefix string, maxConcurrentStreams uint) (*APIClient, error) {
	cfg, err := config.Read()
	if err != nil {
		// metrics errors are non fatal
		log.Warningf("error loading user config from ~/.pachderm/config: %v", err)
	}

	// create new pachctl client
	client, err := NewFromAddress(GetAddressFromUserMachine(cfg))
	if err != nil {
		return nil, err
	}

	// Add metrics info
	if cfg != nil && cfg.UserID != "" && reportMetrics {
		client.metricsUserID = cfg.UserID
	}
	return client, nil
}

// NewInCluster constructs a new APIClient using env vars that Kubernetes creates.
// This should be used to access Pachyderm from within a Kubernetes cluster
// with Pachyderm running on it.
func NewInCluster() (*APIClient, error) {
	if addr := os.Getenv("PACHD_PORT_650_TCP_ADDR"); addr != "" {
		return NewFromAddress(fmt.Sprintf("%v:650", addr))
	}
	return nil, fmt.Errorf("PACHD_PORT_650_TCP_ADDR not set")
}

// Close the connection to gRPC
func (c *APIClient) Close() error {
	return c.clientConn.Close()
}

// KeepConnected periodically health checks the connection and attempts to
// reconnect if it becomes unhealthy.
func (c *APIClient) KeepConnected(cancel chan bool) {
	for {
		select {
		case <-cancel:
			return
		case <-time.After(time.Second * 5):
			ctx, cancel := context.WithTimeout(context.Background(), time.Second*5)
			if _, err := c.healthClient.Health(ctx, &types.Empty{}); err != nil {
				c.cancel()
				c.connect()
			}
			cancel()
		}
	}
}

// DeleteAll deletes everything in the cluster.
// Use with caution, there is no undo.
func (c APIClient) DeleteAll() error {
	if _, err := c.PpsAPIClient.DeleteAll(
		c.ctx(),
		&types.Empty{},
	); err != nil {
		return sanitizeErr(err)
	}
	if _, err := c.PfsAPIClient.DeleteAll(
		c.ctx(),
		&types.Empty{},
	); err != nil {
		return sanitizeErr(err)
	}
	return nil
}

// SetMaxConcurrentStreams Sets the maximum number of concurrent streams the
// client can have. It is not safe to call this operations while operations are
// outstanding.
func (c APIClient) SetMaxConcurrentStreams(n int) {
	c.streamSemaphore = make(chan struct{}, n)
}

// EtcdDialOptions is a helper returning a slice of grpc.Dial options
// such that grpc.Dial() is synchronous: the call doesn't return until
// the connection has been established and it's safe to send RPCs
func EtcdDialOptions() []grpc.DialOption {
	return []grpc.DialOption{
		// Don't return from Dial() until the connection has been established
		grpc.WithBlock(),

		// If no connection is established in 10s, fail the call
		grpc.WithTimeout(10 * time.Second),
	}
}

// PachDialOptions is a helper returning a slice of grpc.Dial options
// such that
// - TLS is disabled
// - Dial is synchronous: the call doesn't return until the connection has been
//                        established and it's safe to send RPCs
//
// This is primarily useful for Pachd and Worker clients
func PachDialOptions() []grpc.DialOption {
	return append(EtcdDialOptions(), grpc.WithInsecure())
}

func (c *APIClient) connect() error {
	clientConn, err := grpc.Dial(c.addr, PachDialOptions()...)
	if err != nil {
		return err
	}

	ctx, cancel := context.WithCancel(context.Background())
	c.PfsAPIClient = pfs.NewAPIClient(clientConn)
	c.PpsAPIClient = pps.NewAPIClient(clientConn)
	c.ObjectAPIClient = pfs.NewObjectAPIClient(clientConn)
	c.AuthAPIClient = auth.NewAPIClient(clientConn)
	c.clientConn = clientConn
	c.healthClient = health.NewHealthClient(clientConn)
	c._ctx = ctx
	c.cancel = cancel
	return nil
}

func (c *APIClient) addMetadata(ctx context.Context) context.Context {
	if c.metricsUserID == "" {
		return ctx
	}
	// metadata API downcases all the key names
	return metadata.NewContext(
		ctx,
		metadata.Pairs(
			"userid", c.metricsUserID,
			"prefix", c.metricsPrefix,
		),
	)
}

// TODO this method only exists because we initialize some APIClient in such a
// way that ctx will be nil
func (c *APIClient) ctx() context.Context {
	if c._ctx == nil {
		return c.addMetadata(context.Background())
	}
	return c.addMetadata(c._ctx)
}

func sanitizeErr(err error) error {
	if err == nil {
		return nil
	}

	return errors.New(grpc.ErrorDesc(err))
}<|MERGE_RESOLUTION|>--- conflicted
+++ resolved
@@ -38,20 +38,7 @@
 	PfsAPIClient
 	PpsAPIClient
 	ObjectAPIClient
-<<<<<<< HEAD
 	AuthAPIClient
-	addr              string
-	clientConn        *grpc.ClientConn
-	healthClient      health.HealthClient
-	_ctx              context.Context
-	config            *config.Config
-	cancel            func()
-	reportUserMetrics bool
-	metricsPrefix     string
-	streamSemaphore   chan struct{}
-}
-=======
->>>>>>> 1d274fd6
 
 	// addr is a "host:port" string pointing at a pachd endpoint
 	addr string
