--- conflicted
+++ resolved
@@ -532,32 +532,6 @@
   File file = 1;
 }
 
-<<<<<<< HEAD
-=======
-// GetTarConditional Protocol:
-//   Client sends an initial request that is similar to a GetTar request.
-//   For files that match the request:
-//     Server sends a response with the file info for the file.
-//     If the client wants to skip the file content:
-//       Client sends a request with the skip field set to true.
-//     Else
-//       Client sends a request with the skip field set to false.
-//       For file content:
-//         Server sends a response with file content in the data field.
-//       Server sends a response with the EOF field set to true.
-//   Server connection is closed by returning from handler.
-
-message GetTarConditionalRequestV2 {
-  File file = 1;
-  bool skip = 2;
-}
-
-message GetTarConditionalResponseV2 {
-  FileInfo file_info = 1;
-  bytes data = 2;
-  bool EOF = 3;
-}
-
 message DiffFileResponseV2 {
   FileInfo old_file = 1;
   FileInfo new_file = 2;
@@ -567,7 +541,6 @@
   Commit commit = 1;
 }
 
->>>>>>> a930370e
 service API {
   // Repo rpcs
   // CreateRepo creates a new repo.
@@ -648,22 +621,11 @@
   // RPCs specific to Pachyderm 2.
   rpc FileOperationV2(stream FileOperationRequestV2) returns (google.protobuf.Empty) {}
   rpc GetTarV2(GetTarRequestV2) returns (stream google.protobuf.BytesValue) {}
-<<<<<<< HEAD
-=======
-  // Refer to the GetTarConditionalRequest / GetTarConditionalResponse message definitions for the protocol.
-  rpc GetTarConditionalV2(stream GetTarConditionalRequestV2) returns (stream GetTarConditionalResponseV2) {}
-  rpc ListFileV2(ListFileRequest) returns (stream FileInfo) {}
-  rpc GlobFileV2(GlobFileRequest) returns (stream FileInfo) {}
   // DiffFile returns the differences between 2 paths at 2 commits.
   // it streams back one file at a time which is either from the new path, or the old path
   rpc DiffFileV2(DiffFileRequest) returns (stream DiffFileResponseV2) {}
-  // InspectFileV2 returns info about a file.
-  rpc InspectFileV2(InspectFileRequest) returns (FileInfo) {}
-  // WalkFileV2 walks over all the files under a directory, including children of children.
-  rpc WalkFileV2(WalkFileRequest) returns (stream FileInfo) {}
   // ClearCommitV2 removes all data from the commit.
   rpc ClearCommitV2(ClearCommitRequestV2) returns (google.protobuf.Empty) {}
->>>>>>> a930370e
 }
 
 message PutObjectRequest {
