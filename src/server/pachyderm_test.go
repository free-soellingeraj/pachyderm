--- conflicted
+++ resolved
@@ -3214,13 +3214,8 @@
 		if err != nil {
 			return err
 		}
-<<<<<<< HEAD
 		if len(jobInfos) != 2 {
-			return fmt.Errorf("wrong number of jobs")
-=======
-		if len(jobInfos) != 1 {
 			return errors.Errorf("wrong number of jobs")
->>>>>>> 1297a4eb
 		}
 
 		state := jobInfos[1].State
@@ -4126,23 +4121,14 @@
 	require.NoError(t, backoff.Retry(func() error {
 		jobInfos, err := c.ListJob(pipelineName, nil, nil, -1, true)
 		require.NoError(t, err)
-<<<<<<< HEAD
 		if len(jobInfos) != 2 {
-			return fmt.Errorf("len(jobInfos) should be 2")
-=======
-		if len(jobInfos) != 1 {
 			return errors.Errorf("len(jobInfos) should be 1")
->>>>>>> 1297a4eb
 		}
 		jobID = jobInfos[1].Job.ID
 		state := jobInfos[1].State
 
 		if state != pps.JobState_JOB_RUNNING && state != pps.JobState_JOB_MERGING {
-<<<<<<< HEAD
-			return fmt.Errorf("jobInfos[1] has the wrong state")
-=======
-			return errors.Errorf("jobInfos[0] has the wrong state")
->>>>>>> 1297a4eb
+			return errors.Errorf("jobInfos[1] has the wrong state")
 		}
 		return nil
 	}, b))
