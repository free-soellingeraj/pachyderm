package server

import (
	"bytes"
	"fmt"
	"io"
	"io/ioutil"
	"math/rand"
	"os"
	"path"
	"path/filepath"
	"regexp"
	"sort"
	"strings"
	"sync"
	"sync/atomic"
	"testing"
	"time"

	"github.com/gogo/protobuf/types"
	pclient "github.com/pachyderm/pachyderm/src/client"
	"github.com/pachyderm/pachyderm/src/client/auth"
	"github.com/pachyderm/pachyderm/src/client/pfs"
	"github.com/pachyderm/pachyderm/src/client/pkg/grpcutil"
	"github.com/pachyderm/pachyderm/src/client/pkg/require"
	"github.com/pachyderm/pachyderm/src/client/version"
	authtesting "github.com/pachyderm/pachyderm/src/server/auth/testing"
	"github.com/pachyderm/pachyderm/src/server/pkg/backoff"
	"github.com/pachyderm/pachyderm/src/server/pkg/hashtree"
	pfssync "github.com/pachyderm/pachyderm/src/server/pkg/sync"
	tu "github.com/pachyderm/pachyderm/src/server/pkg/testutil"
	"github.com/pachyderm/pachyderm/src/server/pkg/uuid"

	etcd "github.com/coreos/etcd/clientv3"
	"golang.org/x/net/context"
	"golang.org/x/sync/errgroup"
	"google.golang.org/grpc"
)

const (
	etcdAddress                = "localhost:32379" // etcd must already be serving at this address
	localBlockServerCacheBytes = 256 * 1024 * 1024
)

var (
	port          int32     = 30653 // Initial port on which pachd server processes will serve
	checkEtcdOnce sync.Once         // ensure we only test the etcd connection once
)

// generateRandomString is a helper function for getPachClient
func generateRandomString(n int) string {
	rand.Seed(time.Now().UnixNano())
	b := make([]byte, n)
	for i := range b {
		b[i] = byte('a' + rand.Intn(26))
	}
	return string(b)
}

// runServers starts serving requests for the given apiServer & blockAPIServer
// in a separate goroutine. Helper for getPachClient()
func runServers(t *testing.T, port int32, apiServer pfs.APIServer,
	blockAPIServer BlockAPIServer) {
	ready := make(chan bool)
	go func() {
		err := grpcutil.Serve(
			func(s *grpc.Server) {
				pfs.RegisterAPIServer(s, apiServer)
				pfs.RegisterObjectAPIServer(s, blockAPIServer)
				auth.RegisterAPIServer(s, &authtesting.InactiveAPIServer{}) // PFS server uses auth API
				close(ready)
			},
			grpcutil.ServeOptions{
				Version:    version.Version,
				MaxMsgSize: grpcutil.MaxMsgSize,
			},
			grpcutil.ServeEnv{GRPCPort: uint16(port)},
		)
		require.NoError(t, err)
	}()
	<-ready
}

// getPachClient initializes a new PFSAPIServer and blockAPIServer and begins
// serving requests for them on a new port, and then returns a client connected
// to the new servers (allows PFS tests to run in parallel without conflict)
func getPachClient(t *testing.T) *pclient.APIClient {
	// src/server/pfs/server/driver.go expects an etcd server at "localhost:32379"
	// Try to establish a connection before proceeding with the test (which will
	// fail if the connection can't be established)
	checkEtcdOnce.Do(func() {
		require.NoError(t, backoff.Retry(func() error {
			_, err := etcd.New(etcd.Config{
				Endpoints:   []string{etcdAddress},
				DialOptions: pclient.DefaultDialOptions(),
			})
			if err != nil {
				return fmt.Errorf("could not connect to etcd: %s", err.Error())
			}
			return nil
		}, backoff.NewTestingBackOff()))
	})

	root := tu.UniqueString("/tmp/pach_test/run")
	t.Logf("root %s", root)
	servePort := atomic.AddInt32(&port, 1)
	serveAddress := fmt.Sprintf("localhost:%d", port)

	// initialize new BlockAPIServier
	blockAPIServer, err := newLocalBlockAPIServer(root, localBlockServerCacheBytes, etcdAddress)
	require.NoError(t, err)
	etcdPrefix := generateRandomString(32)
	apiServer, err := newAPIServer(serveAddress, []string{"localhost:32379"}, etcdPrefix, defaultTreeCacheSize)
	require.NoError(t, err)
	runServers(t, servePort, apiServer, blockAPIServer)
	c, err := pclient.NewFromAddress(serveAddress)
	require.NoError(t, err)
	return c
}

func collectCommitInfos(commitInfoIter pclient.CommitInfoIterator) ([]*pfs.CommitInfo, error) {
	var commitInfos []*pfs.CommitInfo
	for {
		commitInfo, err := commitInfoIter.Next()
		if err == io.EOF {
			return commitInfos, nil
		}
		if err != nil {
			return nil, err
		}
		commitInfos = append(commitInfos, commitInfo)
	}
}

func CommitToID(commit interface{}) interface{} {
	return commit.(*pfs.Commit).ID
}

func CommitInfoToID(commit interface{}) interface{} {
	return commit.(*pfs.CommitInfo).Commit.ID
}

func RepoInfoToName(repoInfo interface{}) interface{} {
	return repoInfo.(*pfs.RepoInfo).Repo.Name
}

func RepoToName(repo interface{}) interface{} {
	return repo.(*pfs.Repo).Name
}

func TestInvalidRepo(t *testing.T) {
	client := getPachClient(t)
	require.YesError(t, client.CreateRepo("/repo"))

	require.NoError(t, client.CreateRepo("lenny"))
	require.NoError(t, client.CreateRepo("lenny123"))
	require.NoError(t, client.CreateRepo("lenny_123"))
	require.NoError(t, client.CreateRepo("lenny-123"))

	require.YesError(t, client.CreateRepo("lenny.123"))
	require.YesError(t, client.CreateRepo("lenny:"))
	require.YesError(t, client.CreateRepo("lenny,"))
	require.YesError(t, client.CreateRepo("lenny#"))
}

func TestCreateSameRepoInParallel(t *testing.T) {
	client := getPachClient(t)

	numGoros := 1000
	errCh := make(chan error)
	for i := 0; i < numGoros; i++ {
		go func() {
			errCh <- client.CreateRepo("repo")
		}()
	}
	successCount := 0
	totalCount := 0
	for err := range errCh {
		totalCount++
		if err == nil {
			successCount++
		}
		if totalCount == numGoros {
			break
		}
	}
	// When creating the same repo, precisiely one attempt should succeed
	require.Equal(t, 1, successCount)
}

func TestCreateDifferentRepoInParallel(t *testing.T) {
	client := getPachClient(t)

	numGoros := 1000
	errCh := make(chan error)
	for i := 0; i < numGoros; i++ {
		i := i
		go func() {
			errCh <- client.CreateRepo(fmt.Sprintf("repo%d", i))
		}()
	}
	successCount := 0
	totalCount := 0
	for err := range errCh {
		totalCount++
		if err == nil {
			successCount++
		}
		if totalCount == numGoros {
			break
		}
	}
	require.Equal(t, numGoros, successCount)
}

func TestCreateRepoDeleteRepoRace(t *testing.T) {
	client := getPachClient(t)

	for i := 0; i < 100; i++ {
		require.NoError(t, client.CreateRepo("foo"))
		require.NoError(t, client.CreateRepo("bar"))
		errCh := make(chan error)
		go func() {
			errCh <- client.DeleteRepo("foo", false)
		}()
		go func() {
			errCh <- client.CreateBranch("bar", "master", "", []*pfs.Branch{pclient.NewBranch("foo", "master")})
		}()
		err1 := <-errCh
		err2 := <-errCh
		// these two operations should never race in such a way that they
		// both succeed, leaving us with a repo bar that has a nonexistent
		// provenance foo
		require.True(t, err1 != nil || err2 != nil)
		client.DeleteRepo("bar", true)
		client.DeleteRepo("foo", true)
	}
}

func TestBranch(t *testing.T) {
	c := getPachClient(t)

	repo := "repo"
	require.NoError(t, c.CreateRepo(repo))
	_, err := c.StartCommit(repo, "master")
	require.NoError(t, err)
	require.NoError(t, c.FinishCommit(repo, "master"))
	commitInfo, err := c.InspectCommit(repo, "master")
	require.NoError(t, err)
	require.Nil(t, commitInfo.ParentCommit)

	_, err = c.StartCommit(repo, "master")
	require.NoError(t, err)
	require.NoError(t, c.FinishCommit(repo, "master"))
	commitInfo, err = c.InspectCommit(repo, "master")
	require.NoError(t, err)
	require.NotNil(t, commitInfo.ParentCommit)
}

func TestCreateAndInspectRepo(t *testing.T) {
	client := getPachClient(t)

	repo := "repo"
	require.NoError(t, client.CreateRepo(repo))

	repoInfo, err := client.InspectRepo(repo)
	require.NoError(t, err)
	require.Equal(t, repo, repoInfo.Repo.Name)
	require.NotNil(t, repoInfo.Created)
	require.Equal(t, 0, int(repoInfo.SizeBytes))

	require.YesError(t, client.CreateRepo(repo))
	_, err = client.InspectRepo("nonexistent")
	require.YesError(t, err)

	_, err = client.PfsAPIClient.CreateRepo(context.Background(), &pfs.CreateRepoRequest{
		Repo: pclient.NewRepo("somerepo1"),
	})
	require.NoError(t, err)
}

func TestRepoSize(t *testing.T) {
	client := getPachClient(t)

	repo := "repo"
	require.NoError(t, client.CreateRepo(repo))

	repoInfo, err := client.InspectRepo(repo)
	require.NoError(t, err)
	require.Equal(t, 0, int(repoInfo.SizeBytes))

	fileContent1 := "foo"
	fileContent2 := "bar"
	fileContent3 := "buzz"
	commit, err := client.StartCommit(repo, "")
	require.NoError(t, err)
	_, err = client.PutFile(repo, commit.ID, "foo", strings.NewReader(fileContent1))
	require.NoError(t, err)
	_, err = client.PutFile(repo, commit.ID, "bar", strings.NewReader(fileContent2))
	require.NoError(t, err)
	require.NoError(t, client.FinishCommit(repo, commit.ID))

	repoInfo, err = client.InspectRepo(repo)
	require.NoError(t, err)
	require.Equal(t, len(fileContent1)+len(fileContent2), int(repoInfo.SizeBytes))

	commit, err = client.StartCommit(repo, "")
	require.NoError(t, err)
	// Deleting a file shouldn't affect the repo size, since the actual
	// data has not been removed from the storage system.
	require.NoError(t, client.DeleteFile(repo, commit.ID, "foo"))
	_, err = client.PutFile(repo, commit.ID, "buzz", strings.NewReader(fileContent3))
	require.NoError(t, err)
	require.NoError(t, client.FinishCommit(repo, commit.ID))

	repoInfo, err = client.InspectRepo(repo)
	require.NoError(t, err)
	require.Equal(t, len(fileContent1)+len(fileContent2)+len(fileContent3), int(repoInfo.SizeBytes))
}

func TestListRepo(t *testing.T) {
	client := getPachClient(t)

	numRepos := 10
	var repoNames []string
	for i := 0; i < numRepos; i++ {
		repo := fmt.Sprintf("repo%d", i)
		require.NoError(t, client.CreateRepo(repo))
		repoNames = append(repoNames, repo)
	}

	repoInfos, err := client.ListRepo()
	require.NoError(t, err)
	require.ElementsEqualUnderFn(t, repoNames, repoInfos, RepoInfoToName)
}

// Make sure that commits of deleted repos do not resurface
func TestCreateDeletedRepo(t *testing.T) {
	client := getPachClient(t)

	repo := "repo"
	require.NoError(t, client.CreateRepo(repo))

	commit, err := client.StartCommit(repo, "")
	require.NoError(t, err)
	_, err = client.PutFile(repo, commit.ID, "foo", strings.NewReader("foo"))
	require.NoError(t, err)
	require.NoError(t, client.FinishCommit(repo, commit.ID))

	commitInfos, err := client.ListCommit(repo, "", "", 0)
	require.NoError(t, err)
	require.Equal(t, 1, len(commitInfos))

	require.NoError(t, client.DeleteRepo(repo, false))
	require.NoError(t, client.CreateRepo(repo))

	commitInfos, err = client.ListCommit(repo, "", "", 0)
	require.NoError(t, err)
	require.Equal(t, 0, len(commitInfos))
}

// The DAG looks like this before the update:
// prov1 prov2
//   \    /
//    repo
//   /    \
// d1      d2
//
// Looks like this after the update:
//
// prov2 prov3
//   \    /
//    repo
//   /    \
// d1      d2
func TestUpdateProvenance(t *testing.T) {
	client := getPachClient(t)

	prov1 := "prov1"
	require.NoError(t, client.CreateRepo(prov1))
	prov2 := "prov2"
	require.NoError(t, client.CreateRepo(prov2))
	prov3 := "prov3"
	require.NoError(t, client.CreateRepo(prov3))

	repo := "repo"
	require.NoError(t, client.CreateRepo(repo))
	require.NoError(t, client.CreateBranch(repo, "master", "", []*pfs.Branch{pclient.NewBranch(prov1, "master"), pclient.NewBranch(prov2, "master")}))

	downstream1 := "downstream1"
	require.NoError(t, client.CreateRepo(downstream1))
	require.NoError(t, client.CreateBranch(downstream1, "master", "", []*pfs.Branch{pclient.NewBranch(repo, "master")}))

	downstream2 := "downstream2"
	require.NoError(t, client.CreateRepo(downstream2))
	require.NoError(t, client.CreateBranch(downstream2, "master", "", []*pfs.Branch{pclient.NewBranch(repo, "master")}))

	// Without the Update flag it should fail
	require.YesError(t, client.CreateRepo(repo))

	_, err := client.PfsAPIClient.CreateRepo(context.Background(), &pfs.CreateRepoRequest{
		Repo:   pclient.NewRepo(repo),
		Update: true,
	})
	require.NoError(t, err)

	require.NoError(t, client.CreateBranch(repo, "master", "", []*pfs.Branch{pclient.NewBranch(prov2, "master"), pclient.NewBranch(prov3, "master")}))

	// We should be able to delete prov1 since it's no longer the provenance
	// of other repos.
	require.NoError(t, client.DeleteRepo(prov1, false))

	// We shouldn't be able to delete prov3 since it's now a provenance
	// of other repos.
	require.YesError(t, client.DeleteRepo(prov3, false))
}

func TestPutFileIntoOpenCommit(t *testing.T) {
	client := getPachClient(t)

	repo := "test"
	require.NoError(t, client.CreateRepo(repo))

	commit1, err := client.StartCommit(repo, "master")
	require.NoError(t, err)
	_, err = client.PutFile(repo, commit1.ID, "foo", strings.NewReader("foo\n"))
	require.NoError(t, err)
	require.NoError(t, client.FinishCommit(repo, commit1.ID))

	_, err = client.PutFile(repo, commit1.ID, "foo", strings.NewReader("foo\n"))
	require.YesError(t, err)

	commit2, err := client.StartCommit(repo, "master")
	require.NoError(t, err)
	_, err = client.PutFile(repo, "master", "foo", strings.NewReader("foo\n"))
	require.NoError(t, err)
	require.NoError(t, client.FinishCommit(repo, "master"))

	_, err = client.PutFile(repo, commit2.ID, "foo", strings.NewReader("foo\n"))
	require.YesError(t, err)
}

func TestCreateInvalidBranchName(t *testing.T) {

	client := getPachClient(t)

	repo := "test"
	require.NoError(t, client.CreateRepo(repo))

	// Create a branch that's the same length as a commit ID
	_, err := client.StartCommit(repo, uuid.NewWithoutDashes())
	require.YesError(t, err)
}

func TestDeleteRepo(t *testing.T) {
	client := getPachClient(t)

	numRepos := 10
	repoNames := make(map[string]bool)
	for i := 0; i < numRepos; i++ {
		repo := fmt.Sprintf("repo%d", i)
		require.NoError(t, client.CreateRepo(repo))
		repoNames[repo] = true
	}

	reposToRemove := 5
	for i := 0; i < reposToRemove; i++ {
		// Pick one random element from repoNames
		for repoName := range repoNames {
			require.NoError(t, client.DeleteRepo(repoName, false))
			delete(repoNames, repoName)
			break
		}
	}

	repoInfos, err := client.ListRepo()
	require.NoError(t, err)

	for _, repoInfo := range repoInfos {
		require.True(t, repoNames[repoInfo.Repo.Name])
	}

	require.Equal(t, len(repoInfos), numRepos-reposToRemove)
}

func TestDeleteProvenanceRepo(t *testing.T) {
	client := getPachClient(t)

	// Create two repos, one as another's provenance
	require.NoError(t, client.CreateRepo("A"))
	require.NoError(t, client.CreateRepo("B"))
	require.NoError(t, client.CreateBranch("B", "master", "", []*pfs.Branch{pclient.NewBranch("A", "master")}))

	// Delete the provenance repo; that should fail.
	require.YesError(t, client.DeleteRepo("A", false))

	// Delete the leaf repo, then the provenance repo; that should succeed
	require.NoError(t, client.DeleteRepo("B", false))
	require.NoError(t, client.DeleteRepo("A", false))

	repoInfos, err := client.ListRepo()
	require.NoError(t, err)
	require.Equal(t, 0, len(repoInfos))

	// Create two repos again
	require.NoError(t, client.CreateRepo("A"))
	require.NoError(t, client.CreateRepo("B"))
	require.NoError(t, client.CreateBranch("B", "master", "", []*pfs.Branch{pclient.NewBranch("A", "master")}))

	// Force delete should succeed
	require.NoError(t, client.DeleteRepo("A", true))

	repoInfos, err = client.ListRepo()
	require.NoError(t, err)
	require.Equal(t, 1, len(repoInfos))
}

func TestInspectCommit(t *testing.T) {
	client := getPachClient(t)

	repo := "test"
	require.NoError(t, client.CreateRepo(repo))

	started := time.Now()
	commit, err := client.StartCommit(repo, "")
	require.NoError(t, err)

	fileContent := "foo\n"
	_, err = client.PutFile(repo, commit.ID, "foo", strings.NewReader(fileContent))
	require.NoError(t, err)

	commitInfo, err := client.InspectCommit(repo, commit.ID)
	require.NoError(t, err)

	tStarted, err := types.TimestampFromProto(commitInfo.Started)
	require.NoError(t, err)

	require.Equal(t, commit, commitInfo.Commit)
	require.Nil(t, commitInfo.Finished)
	// PutFile does not update commit size; only FinishCommit does
	require.Equal(t, 0, int(commitInfo.SizeBytes))
	require.True(t, started.Before(tStarted))
	require.Nil(t, commitInfo.Finished)

	require.NoError(t, client.FinishCommit(repo, commit.ID))
	finished := time.Now()

	commitInfo, err = client.InspectCommit(repo, commit.ID)
	require.NoError(t, err)

	tStarted, err = types.TimestampFromProto(commitInfo.Started)
	require.NoError(t, err)

	tFinished, err := types.TimestampFromProto(commitInfo.Finished)
	require.NoError(t, err)

	require.Equal(t, commit, commitInfo.Commit)
	require.NotNil(t, commitInfo.Finished)
	require.Equal(t, len(fileContent), int(commitInfo.SizeBytes))
	require.True(t, started.Before(tStarted))
	require.True(t, finished.After(tFinished))
}

func TestInspectCommitBlock(t *testing.T) {
	client := getPachClient(t)

	repo := "TestInspectCommitBlock"
	require.NoError(t, client.CreateRepo(repo))
	commit, err := client.StartCommit(repo, "")
	require.NoError(t, err)

	go func() {
		time.Sleep(2 * time.Second)
		require.NoError(t, client.FinishCommit(repo, commit.ID))
	}()

	commitInfo, err := client.BlockCommit(commit.Repo.Name, commit.ID)
	require.NoError(t, err)
	require.NotNil(t, commitInfo.Finished)
}

func TestDeleteCommit(t *testing.T) {
	client := getPachClient(t)

	repo := "test"
	require.NoError(t, client.CreateRepo(repo))

	commit1, err := client.StartCommit(repo, "master")
	require.NoError(t, err)

	fileContent := "foo\n"
	_, err = client.PutFile(repo, commit1.ID, "foo", strings.NewReader(fileContent))
	require.NoError(t, err)

	require.NoError(t, client.FinishCommit(repo, "master"))

	commit2, err := client.StartCommit(repo, "master")
	require.NoError(t, err)

	require.NoError(t, client.DeleteCommit(repo, commit2.ID))

	commitInfo, err := client.InspectCommit(repo, commit2.ID)
	require.YesError(t, err)

	// Check that the head has been set to the parent
	commitInfo, err = client.InspectCommit(repo, "master")
	require.NoError(t, err)
	require.Equal(t, commit1.ID, commitInfo.Commit.ID)

	// Check that the branch still exists
	branches, err := client.ListBranch(repo)
	require.NoError(t, err)
	require.Equal(t, 1, len(branches))
}

func TestDeleteCommitOnlyCommitInBranch(t *testing.T) {
	client := getPachClient(t)

	repo := "test"
	require.NoError(t, client.CreateRepo(repo))

	commit, err := client.StartCommit(repo, "master")
	require.NoError(t, err)
	_, err = client.PutFile(repo, commit.ID, "foo", strings.NewReader("foo\n"))
	require.NoError(t, err)
	require.NoError(t, client.DeleteCommit(repo, "master"))

	// The branch has not been deleted, though it has no commits
	branches, err := client.ListBranch(repo)
	require.NoError(t, err)
	require.Equal(t, 1, len(branches))
	commits, err := client.ListCommit(repo, "master", "", 0)
	require.NoError(t, err)
	require.Equal(t, 0, len(commits))

	// Check that repo size is back to 0
	repoInfo, err := client.InspectRepo(repo)
	require.Equal(t, 0, int(repoInfo.SizeBytes))
}

func TestDeleteCommitFinished(t *testing.T) {
	client := getPachClient(t)

	repo := "test"
	require.NoError(t, client.CreateRepo(repo))

	commit, err := client.StartCommit(repo, "master")
	require.NoError(t, err)
	_, err = client.PutFile(repo, commit.ID, "foo", strings.NewReader("foo\n"))
	require.NoError(t, err)
	require.NoError(t, client.FinishCommit(repo, commit.ID))
	require.NoError(t, client.DeleteCommit(repo, "master"))

	// The branch has not been deleted, though it has no commits
	branches, err := client.ListBranch(repo)
	require.NoError(t, err)
	require.Equal(t, 1, len(branches))
	commits, err := client.ListCommit(repo, "master", "", 0)
	require.NoError(t, err)
	require.Equal(t, 0, len(commits))

	// Check that repo size is back to 0
	repoInfo, err := client.InspectRepo(repo)
	require.Equal(t, 0, int(repoInfo.SizeBytes))
}

func TestCleanPath(t *testing.T) {
	c := getPachClient(t)
	repo := "TestCleanPath"
	require.NoError(t, c.CreateRepo(repo))
	commit, err := c.StartCommit(repo, "master")
	require.NoError(t, err)
	_, err = c.PutFile(repo, commit.ID, "./././file", strings.NewReader("foo"))
	require.NoError(t, err)
	require.NoError(t, c.FinishCommit(repo, commit.ID))
	_, err = c.InspectFile(repo, commit.ID, "file")
	require.NoError(t, err)
}

func TestBasicFile(t *testing.T) {
	client := getPachClient(t)

	repo := "repo"
	require.NoError(t, client.CreateRepo(repo))

	commit, err := client.StartCommit(repo, "")
	require.NoError(t, err)

	file := "file"
	data := "data"
	_, err = client.PutFile(repo, commit.ID, file, strings.NewReader(data))
	require.NoError(t, err)
	var b bytes.Buffer
	require.NoError(t, client.GetFile(repo, commit.ID, "file", 0, 0, &b))
	require.Equal(t, data, b.String())

	require.NoError(t, client.FinishCommit(repo, commit.ID))

	b.Reset()
	require.NoError(t, client.GetFile(repo, commit.ID, "file", 0, 0, &b))
	require.Equal(t, data, b.String())
}

func TestSimpleFile(t *testing.T) {
	client := getPachClient(t)

	repo := "test"
	require.NoError(t, client.CreateRepo(repo))

	commit1, err := client.StartCommit(repo, "master")
	require.NoError(t, err)
	_, err = client.PutFile(repo, commit1.ID, "foo", strings.NewReader("foo\n"))
	require.NoError(t, err)
	var buffer bytes.Buffer
	require.NoError(t, client.GetFile(repo, commit1.ID, "foo", 0, 0, &buffer))
	require.Equal(t, "foo\n", buffer.String())
	require.NoError(t, client.FinishCommit(repo, commit1.ID))

	buffer.Reset()
	require.NoError(t, client.GetFile(repo, commit1.ID, "foo", 0, 0, &buffer))
	require.Equal(t, "foo\n", buffer.String())

	commit2, err := client.StartCommit(repo, "master")
	require.NoError(t, err)
	_, err = client.PutFile(repo, commit2.ID, "foo", strings.NewReader("foo\n"))
	require.NoError(t, err)
	buffer.Reset()
	require.NoError(t, client.GetFile(repo, commit1.ID, "foo", 0, 0, &buffer))
	require.Equal(t, "foo\n", buffer.String())
	buffer.Reset()
	require.NoError(t, client.GetFile(repo, commit2.ID, "foo", 0, 0, &buffer))
	require.Equal(t, "foo\nfoo\n", buffer.String())
	err = client.FinishCommit(repo, commit2.ID)
	require.NoError(t, err)

	buffer.Reset()
	require.NoError(t, client.GetFile(repo, commit1.ID, "foo", 0, 0, &buffer))
	require.Equal(t, "foo\n", buffer.String())
	buffer.Reset()
	require.NoError(t, client.GetFile(repo, commit2.ID, "foo", 0, 0, &buffer))
	require.Equal(t, "foo\nfoo\n", buffer.String())
}

func TestStartCommitWithUnfinishedParent(t *testing.T) {
	client := getPachClient(t)

	repo := "test"
	require.NoError(t, client.CreateRepo(repo))

	commit1, err := client.StartCommit(repo, "master")
	require.NoError(t, err)
	_, err = client.StartCommit(repo, "master")
	// fails because the parent commit has not been finished
	require.YesError(t, err)

	require.NoError(t, client.FinishCommit(repo, commit1.ID))
	_, err = client.StartCommit(repo, "master")
	require.NoError(t, err)
}

func TestAncestrySyntax(t *testing.T) {
	client := getPachClient(t)

	repo := "test"
	require.NoError(t, client.CreateRepo(repo))

	commit1, err := client.StartCommit(repo, "master")
	require.NoError(t, err)
	_, err = client.PutFile(repo, commit1.ID, "1", strings.NewReader("1"))
	require.NoError(t, err)
	require.NoError(t, client.FinishCommit(repo, commit1.ID))

	commit2, err := client.StartCommit(repo, "master")
	require.NoError(t, err)
	_, err = client.PutFile(repo, commit2.ID, "2", strings.NewReader("2"))
	require.NoError(t, err)
	require.NoError(t, client.FinishCommit(repo, commit2.ID))

	commit3, err := client.StartCommit(repo, "master")
	require.NoError(t, err)
	_, err = client.PutFile(repo, commit3.ID, "3", strings.NewReader("3"))
	require.NoError(t, err)
	require.NoError(t, client.FinishCommit(repo, commit3.ID))

	commitInfo, err := client.InspectCommit(repo, "master^")
	require.NoError(t, err)
	require.Equal(t, commit2, commitInfo.Commit)

	commitInfo, err = client.InspectCommit(repo, "master~")
	require.NoError(t, err)
	require.Equal(t, commit2, commitInfo.Commit)

	commitInfo, err = client.InspectCommit(repo, "master^1")
	require.NoError(t, err)
	require.Equal(t, commit2, commitInfo.Commit)

	commitInfo, err = client.InspectCommit(repo, "master~1")
	require.NoError(t, err)
	require.Equal(t, commit2, commitInfo.Commit)

	commitInfo, err = client.InspectCommit(repo, "master^^")
	require.NoError(t, err)
	require.Equal(t, commit1, commitInfo.Commit)

	commitInfo, err = client.InspectCommit(repo, "master~~")
	require.NoError(t, err)
	require.Equal(t, commit1, commitInfo.Commit)

	commitInfo, err = client.InspectCommit(repo, "master^2")
	require.NoError(t, err)
	require.Equal(t, commit1, commitInfo.Commit)

	commitInfo, err = client.InspectCommit(repo, "master~2")
	require.NoError(t, err)
	require.Equal(t, commit1, commitInfo.Commit)

	commitInfo, err = client.InspectCommit(repo, "master^^^")
	require.YesError(t, err)

	commitInfo, err = client.InspectCommit(repo, "master~~~")
	require.YesError(t, err)

	commitInfo, err = client.InspectCommit(repo, "master^3")
	require.YesError(t, err)

	commitInfo, err = client.InspectCommit(repo, "master~3")
	require.YesError(t, err)

	for i := 1; i <= 2; i++ {
		_, err := client.InspectFile(repo, fmt.Sprintf("%v^%v", commit3.ID, 3-i), fmt.Sprintf("%v", i))
		require.NoError(t, err)
	}
}

// TestProvenance implements the following DAG
//  A ─▶ B ─▶ C ─▶ D
//            ▲
//  E ────────╯

func TestProvenance(t *testing.T) {
	client := getPachClient(t)

	require.NoError(t, client.CreateRepo("A"))
	require.NoError(t, client.CreateRepo("B"))
	require.NoError(t, client.CreateRepo("C"))
	require.NoError(t, client.CreateRepo("D"))
	require.NoError(t, client.CreateRepo("E"))

	require.NoError(t, client.CreateBranch("B", "master", "", []*pfs.Branch{pclient.NewBranch("A", "master")}))
	require.NoError(t, client.CreateBranch("C", "master", "", []*pfs.Branch{pclient.NewBranch("B", "master"), pclient.NewBranch("E", "master")}))
	require.NoError(t, client.CreateBranch("D", "master", "", []*pfs.Branch{pclient.NewBranch("C", "master")}))

	branchInfo, err := client.InspectBranch("B", "master")
	require.NoError(t, err)
	require.Equal(t, 1, len(branchInfo.Provenance))
	branchInfo, err = client.InspectBranch("C", "master")
	require.NoError(t, err)
	require.Equal(t, 3, len(branchInfo.Provenance))
	branchInfo, err = client.InspectBranch("D", "master")
	require.NoError(t, err)
	require.Equal(t, 4, len(branchInfo.Provenance))

	ACommit, err := client.StartCommit("A", "master")
	require.NoError(t, err)
	require.NoError(t, client.FinishCommit("A", ACommit.ID))
	ECommit, err := client.StartCommit("E", "master")
	require.NoError(t, err)
	require.NoError(t, client.FinishCommit("E", ECommit.ID))

	commitInfo, err := client.InspectCommit("B", "master")
	require.NoError(t, err)
	require.Equal(t, 1, len(commitInfo.Provenance))

	commitInfo, err = client.InspectCommit("C", "master")
	require.NoError(t, err)
	require.Equal(t, 3, len(commitInfo.Provenance))

	commitInfo, err = client.InspectCommit("D", "master")
	require.NoError(t, err)
	require.Equal(t, 4, len(commitInfo.Provenance))
}

func TestSimple(t *testing.T) {
	client := getPachClient(t)

	repo := "test"
	require.NoError(t, client.CreateRepo(repo))
	commit1, err := client.StartCommit(repo, "master")
	require.NoError(t, err)
	_, err = client.PutFile(repo, commit1.ID, "foo", strings.NewReader("foo\n"))
	require.NoError(t, err)
	require.NoError(t, client.FinishCommit(repo, commit1.ID))
	commitInfos, err := client.ListCommit(repo, "", "", 0)
	require.NoError(t, err)
	require.Equal(t, 1, len(commitInfos))
	var buffer bytes.Buffer
	require.NoError(t, client.GetFile(repo, commit1.ID, "foo", 0, 0, &buffer))
	require.Equal(t, "foo\n", buffer.String())
	commit2, err := client.StartCommit(repo, "master")
	require.NoError(t, err)
	_, err = client.PutFile(repo, commit2.ID, "foo", strings.NewReader("foo\n"))
	require.NoError(t, err)
	err = client.FinishCommit(repo, commit2.ID)
	require.NoError(t, err)
	buffer = bytes.Buffer{}
	require.NoError(t, client.GetFile(repo, commit1.ID, "foo", 0, 0, &buffer))
	require.Equal(t, "foo\n", buffer.String())
	buffer = bytes.Buffer{}
	require.NoError(t, client.GetFile(repo, commit2.ID, "foo", 0, 0, &buffer))
	require.Equal(t, "foo\nfoo\n", buffer.String())
}

func TestBranch1(t *testing.T) {
	client := getPachClient(t)

	repo := "test"
	require.NoError(t, client.CreateRepo(repo))
	commit, err := client.StartCommit(repo, "master")
	require.NoError(t, err)
	_, err = client.PutFile(repo, "master", "foo", strings.NewReader("foo\n"))
	require.NoError(t, err)
	require.NoError(t, client.FinishCommit(repo, "master"))
	var buffer bytes.Buffer
	require.NoError(t, client.GetFile(repo, "master", "foo", 0, 0, &buffer))
	require.Equal(t, "foo\n", buffer.String())
	branches, err := client.ListBranch(repo)
	require.NoError(t, err)
	require.Equal(t, 1, len(branches))
	require.Equal(t, "master", branches[0].Name)

	_, err = client.StartCommit(repo, "master")
	require.NoError(t, err)
	_, err = client.PutFile(repo, "master", "foo", strings.NewReader("foo\n"))
	require.NoError(t, err)
	err = client.FinishCommit(repo, "master")
	require.NoError(t, err)
	buffer = bytes.Buffer{}
	require.NoError(t, client.GetFile(repo, "master", "foo", 0, 0, &buffer))
	require.Equal(t, "foo\nfoo\n", buffer.String())
	branches, err = client.ListBranch(repo)
	require.NoError(t, err)
	require.Equal(t, 1, len(branches))
	require.Equal(t, "master", branches[0].Name)

	require.NoError(t, client.SetBranch(repo, commit.ID, "master2"))

	branches, err = client.ListBranch(repo)
	require.NoError(t, err)
	require.Equal(t, 2, len(branches))
	require.Equal(t, "master2", branches[0].Name)
	require.Equal(t, "master", branches[1].Name)
}

func TestPutFileBig(t *testing.T) {
	client := getPachClient(t)

	repo := "test"
	require.NoError(t, client.CreateRepo(repo))

	// Write a big blob that would normally not fit in a block
	fileSize := int(pfs.ChunkSize + 5*1024*1024)
	expectedOutputA := generateRandomString(fileSize)
	r := strings.NewReader(string(expectedOutputA))

	commit1, err := client.StartCommit(repo, "")
	require.NoError(t, err)
	_, err = client.PutFile(repo, commit1.ID, "foo", r)
	require.NoError(t, err)
	require.NoError(t, client.FinishCommit(repo, commit1.ID))

	fileInfo, err := client.InspectFile(repo, commit1.ID, "foo")
	require.NoError(t, err)
	require.Equal(t, fileSize, int(fileInfo.SizeBytes))

	var buffer bytes.Buffer
	require.NoError(t, client.GetFile(repo, commit1.ID, "foo", 0, 0, &buffer))
	require.Equal(t, string(expectedOutputA), buffer.String())
}

func TestPutFile(t *testing.T) {
	client := getPachClient(t)

	repo := "test"
	require.NoError(t, client.CreateRepo(repo))

	// Detect file conflict
	commit1, err := client.StartCommit(repo, "")
	require.NoError(t, err)
	_, err = client.PutFile(repo, commit1.ID, "foo", strings.NewReader("foo\n"))
	require.NoError(t, err)
	_, err = client.PutFile(repo, commit1.ID, "foo/bar", strings.NewReader("foo\n"))
	require.NoError(t, err)
	require.YesError(t, client.FinishCommit(repo, commit1.ID))

	commit1, err = client.StartCommit(repo, "")
	require.NoError(t, err)
	_, err = client.PutFile(repo, commit1.ID, "foo", strings.NewReader("foo\n"))
	require.NoError(t, err)
	_, err = client.PutFile(repo, commit1.ID, "foo", strings.NewReader("foo\n"))
	require.NoError(t, err)
	require.NoError(t, client.FinishCommit(repo, commit1.ID))

	var buffer bytes.Buffer
	require.NoError(t, client.GetFile(repo, commit1.ID, "foo", 0, 0, &buffer))
	require.Equal(t, "foo\nfoo\n", buffer.String())

	commit2, err := client.StartCommitParent(repo, "", commit1.ID)
	require.NoError(t, err)
	// file conflicts with the previous commit
	_, err = client.PutFile(repo, commit2.ID, "foo/bar", strings.NewReader("foo\n"))
	require.NoError(t, err)
	_, err = client.PutFile(repo, commit2.ID, "/bar", strings.NewReader("bar\n"))
	require.NoError(t, err)
	require.YesError(t, client.FinishCommit(repo, commit2.ID))

	commit2, err = client.StartCommitParent(repo, "", commit1.ID)
	require.NoError(t, err)
	_, err = client.PutFile(repo, commit2.ID, "/bar", strings.NewReader("bar\n"))
	require.NoError(t, err)
	require.NoError(t, client.FinishCommit(repo, commit2.ID))

	commit3, err := client.StartCommitParent(repo, "", commit2.ID)
	require.NoError(t, err)
	_, err = client.PutFile(repo, commit3.ID, "dir1/foo", strings.NewReader("foo\n"))
	require.NoError(t, err) // because the directory dir does not exist
	require.NoError(t, client.FinishCommit(repo, commit3.ID))

	commit4, err := client.StartCommitParent(repo, "", commit3.ID)
	require.NoError(t, err)
	_, err = client.PutFile(repo, commit4.ID, "dir2/bar", strings.NewReader("bar\n"))
	require.NoError(t, err)
	require.NoError(t, client.FinishCommit(repo, commit4.ID))

	buffer = bytes.Buffer{}
	require.NoError(t, client.GetFile(repo, commit4.ID, "dir2/bar", 0, 0, &buffer))
	require.Equal(t, "bar\n", buffer.String())
	buffer = bytes.Buffer{}
	require.YesError(t, client.GetFile(repo, commit4.ID, "dir2", 0, 0, &buffer))
}

func TestPutFile2(t *testing.T) {
	client := getPachClient(t)

	repo := "test"
	require.NoError(t, client.CreateRepo(repo))
	commit1, err := client.StartCommit(repo, "master")
	require.NoError(t, err)
	_, err = client.PutFile(repo, commit1.ID, "file", strings.NewReader("foo\n"))
	require.NoError(t, err)
	_, err = client.PutFile(repo, commit1.ID, "file", strings.NewReader("bar\n"))
	require.NoError(t, err)
	_, err = client.PutFile(repo, "master", "file", strings.NewReader("buzz\n"))
	require.NoError(t, err)
	require.NoError(t, client.FinishCommit(repo, commit1.ID))

	expected := "foo\nbar\nbuzz\n"
	buffer := &bytes.Buffer{}
	require.NoError(t, client.GetFile(repo, commit1.ID, "file", 0, 0, buffer))
	require.Equal(t, expected, buffer.String())
	buffer.Reset()
	require.NoError(t, client.GetFile(repo, "master", "file", 0, 0, buffer))
	require.Equal(t, expected, buffer.String())

	commit2, err := client.StartCommit(repo, "master")
	require.NoError(t, err)
	_, err = client.PutFile(repo, commit2.ID, "file", strings.NewReader("foo\n"))
	require.NoError(t, err)
	_, err = client.PutFile(repo, commit2.ID, "file", strings.NewReader("bar\n"))
	require.NoError(t, err)
	_, err = client.PutFile(repo, "master", "file", strings.NewReader("buzz\n"))
	require.NoError(t, err)
	require.NoError(t, client.FinishCommit(repo, "master"))

	expected = "foo\nbar\nbuzz\nfoo\nbar\nbuzz\n"
	buffer.Reset()
	require.NoError(t, client.GetFile(repo, commit2.ID, "file", 0, 0, buffer))
	require.Equal(t, expected, buffer.String())
	buffer.Reset()
	require.NoError(t, client.GetFile(repo, "master", "file", 0, 0, buffer))
	require.Equal(t, expected, buffer.String())

	commit3, err := client.StartCommit(repo, "master")
	require.NoError(t, err)
	require.NoError(t, client.SetBranch(repo, commit3.ID, "foo"))
	_, err = client.PutFile(repo, "foo", "file", strings.NewReader("foo\nbar\nbuzz\n"))
	require.NoError(t, client.FinishCommit(repo, "foo"))

	expected = "foo\nbar\nbuzz\nfoo\nbar\nbuzz\nfoo\nbar\nbuzz\n"
	buffer.Reset()
	require.NoError(t, client.GetFile(repo, "foo", "file", 0, 0, buffer))
	require.Equal(t, expected, buffer.String())
}

func TestPutFileLongName(t *testing.T) {
	client := getPachClient(t)

	repo := "test"
	require.NoError(t, client.CreateRepo(repo))

	fileName := `oaidhzoshd()&)(@^$@(#)oandoancoasid1)(&@$)(@U)oaidhzoshd()&)(@^$@(#)oandoancoasid1)(&@$)(@U)oaidhzoshd()&)(@^$@(#)oandoancoasid1)(&@$)(@U)oaidhzoshd()&)(@^$@(#)oandoancoasid1)(&@$)(@U)oaidhzoshd()&)(@^$@(#)oandoancoasid1)(&@$)(@U)oaidhzoshd()&)(@^$@(#)oandoancoasid1)(&@$)(@U)oaidhzoshd()&)(@^$@(#)oandoancoasid1)(&@$)(@U)oaidhzoshd()&)(@^$@(#)oandoancoasid1)(&@$)(@U)oaidhzoshd()&)(@^$@(#)oandoancoasid1)(&@$)(@U)oaidhzoshd()&)(@^$@(#)oandoancoasid1)(&@$)(@U)oaidhzoshd()&)(@^$@(#)oandoancoasid1)(&@$)(@U)oaidhzoshd()&)(@^$@(#)oandoancoasid1)(&@$)(@U)oaidhzoshd()&)(@^$@(#)oandoancoasid1)(&@$)(@U)oaidhzoshd()&)(@^$@(#)oandoancoasid1)(&@$)(@U)oaidhzoshd()&)(@^$@(#)oandoancoasid1)(&@$)(@U)oaidhzoshd()&)(@^$@(#)oandoancoasid1)(&@$)(@U)oaidhzoshd()&)(@^$@(#)oandoancoasid1)(&@$)(@U)oaidhzoshd()&)(@^$@(#)oandoancoasid1)(&@$)(@U)oaidhzoshd()&)(@^$@(#)oandoancoasid1)(&@$)(@U)oaidhzoshd()&)(@^$@(#)oandoancoasid1)(&@$)(@U)oaidhzoshd()&)(@^$@(#)oandoancoasid1)(&@$)(@U)oaidhzoshd()&)(@^$@(#)oandoancoasid1)(&@$)(@U)oaidhzoshd()&)(@^$@(#)oandoancoasid1)(&@$)(@U)oaidhzoshd()&)(@^$@(#)oandoancoasid1)(&@$)(@U)oaidhzoshd()&)(@^$@(#)oandoancoasid1)(&@$)(@U)oaidhzoshd()&)(@^$@(#)oandoancoasid1)(&@$)(@U)`

	commit, err := client.StartCommit(repo, "")
	require.NoError(t, err)
	_, err = client.PutFile(repo, commit.ID, fileName, strings.NewReader("foo\n"))
	require.NoError(t, client.FinishCommit(repo, commit.ID))

	var buffer bytes.Buffer
	require.NoError(t, client.GetFile(repo, commit.ID, fileName, 0, 0, &buffer))
	require.Equal(t, "foo\n", buffer.String())
}

func TestPutSameFileInParallel(t *testing.T) {
	client := getPachClient(t)

	repo := "test"
	require.NoError(t, client.CreateRepo(repo))

	commit, err := client.StartCommit(repo, "")
	require.NoError(t, err)
	var eg errgroup.Group
	for i := 0; i < 3; i++ {
		eg.Go(func() error {
			_, err = client.PutFile(repo, commit.ID, "foo", strings.NewReader("foo\n"))
			return err
		})
	}
	require.NoError(t, eg.Wait())
	require.NoError(t, client.FinishCommit(repo, commit.ID))

	var buffer bytes.Buffer
	require.NoError(t, client.GetFile(repo, commit.ID, "foo", 0, 0, &buffer))
	require.Equal(t, "foo\nfoo\nfoo\n", buffer.String())
}

func TestInspectFile(t *testing.T) {
	client := getPachClient(t)

	repo := "test"
	require.NoError(t, client.CreateRepo(repo))

	fileContent1 := "foo\n"
	commit1, err := client.StartCommit(repo, "master")
	require.NoError(t, err)
	_, err = client.PutFile(repo, commit1.ID, "foo", strings.NewReader(fileContent1))
	require.NoError(t, err)

	fileInfo, err := client.InspectFile(repo, commit1.ID, "foo")
	require.NoError(t, err)
	require.Equal(t, pfs.FileType_FILE, fileInfo.FileType)
	require.Equal(t, len(fileContent1), int(fileInfo.SizeBytes))

	require.NoError(t, client.FinishCommit(repo, commit1.ID))

	fileInfo, err = client.InspectFile(repo, commit1.ID, "foo")
	require.NoError(t, err)
	require.Equal(t, pfs.FileType_FILE, fileInfo.FileType)
	require.Equal(t, len(fileContent1), int(fileInfo.SizeBytes))

	fileContent2 := "barbar\n"
	commit2, err := client.StartCommit(repo, "master")
	require.NoError(t, err)
	_, err = client.PutFile(repo, commit2.ID, "foo", strings.NewReader(fileContent2))
	require.NoError(t, err)

	fileInfo, err = client.InspectFile(repo, commit2.ID, "foo")
	require.NoError(t, err)
	require.Equal(t, pfs.FileType_FILE, fileInfo.FileType)
	require.Equal(t, len(fileContent1+fileContent2), int(fileInfo.SizeBytes))

	require.NoError(t, client.FinishCommit(repo, commit2.ID))

	fileInfo, err = client.InspectFile(repo, commit2.ID, "foo")
	require.NoError(t, err)
	require.Equal(t, pfs.FileType_FILE, fileInfo.FileType)
	require.Equal(t, len(fileContent1+fileContent2), int(fileInfo.SizeBytes))

	fileInfo, err = client.InspectFile(repo, commit2.ID, "foo")
	require.NoError(t, err)
	require.Equal(t, pfs.FileType_FILE, fileInfo.FileType)
	require.Equal(t, len(fileContent1)+len(fileContent2), int(fileInfo.SizeBytes))

	fileContent3 := "bar\n"
	commit3, err := client.StartCommit(repo, "master")
	require.NoError(t, err)
	_, err = client.PutFile(repo, commit3.ID, "bar", strings.NewReader(fileContent3))
	require.NoError(t, err)
	require.NoError(t, client.FinishCommit(repo, commit3.ID))

	fileInfos, err := client.ListFile(repo, commit3.ID, "")
	require.NoError(t, err)
	require.Equal(t, len(fileInfos), 2)
}

func TestInspectFile2(t *testing.T) {
	client := getPachClient(t)

	repo := "test"
	require.NoError(t, client.CreateRepo(repo))

	fileContent1 := "foo\n"
	fileContent2 := "buzz\n"

	_, err := client.StartCommit(repo, "master")
	require.NoError(t, err)
	_, err = client.PutFile(repo, "master", "file", strings.NewReader(fileContent1))
	require.NoError(t, err)
	require.NoError(t, client.FinishCommit(repo, "master"))

	fileInfo, err := client.InspectFile(repo, "master", "/file")
	require.NoError(t, err)
	require.Equal(t, len(fileContent1), int(fileInfo.SizeBytes))
	require.Equal(t, "/file", fileInfo.File.Path)
	require.Equal(t, pfs.FileType_FILE, fileInfo.FileType)

	_, err = client.StartCommit(repo, "master")
	require.NoError(t, err)
	_, err = client.PutFile(repo, "master", "file", strings.NewReader(fileContent1))
	require.NoError(t, err)
	require.NoError(t, client.FinishCommit(repo, "master"))

	fileInfo, err = client.InspectFile(repo, "master", "file")
	require.NoError(t, err)
	require.Equal(t, len(fileContent1)*2, int(fileInfo.SizeBytes))
	require.Equal(t, "file", fileInfo.File.Path)

	_, err = client.StartCommit(repo, "master")
	require.NoError(t, err)
	err = client.DeleteFile(repo, "master", "file")
	require.NoError(t, err)
	_, err = client.PutFile(repo, "master", "file", strings.NewReader(fileContent2))
	require.NoError(t, err)
	require.NoError(t, client.FinishCommit(repo, "master"))

	fileInfo, err = client.InspectFile(repo, "master", "file")
	require.NoError(t, err)
	require.Equal(t, len(fileContent2), int(fileInfo.SizeBytes))
}

func TestInspectDir(t *testing.T) {
	client := getPachClient(t)

	repo := "test"
	require.NoError(t, client.CreateRepo(repo))

	commit1, err := client.StartCommit(repo, "")
	require.NoError(t, err)

	fileContent := "foo\n"
	_, err = client.PutFile(repo, commit1.ID, "dir/foo", strings.NewReader(fileContent))
	require.NoError(t, err)

	fileInfo, err := client.InspectFile(repo, commit1.ID, "dir/foo")
	require.NoError(t, err)
	require.Equal(t, len(fileContent), int(fileInfo.SizeBytes))
	require.Equal(t, pfs.FileType_FILE, fileInfo.FileType)

	require.NoError(t, client.FinishCommit(repo, commit1.ID))

	fileInfo, err = client.InspectFile(repo, commit1.ID, "dir/foo")
	require.NoError(t, err)
	require.Equal(t, len(fileContent), int(fileInfo.SizeBytes))
	require.Equal(t, pfs.FileType_FILE, fileInfo.FileType)

	fileInfo, err = client.InspectFile(repo, commit1.ID, "dir")
	require.NoError(t, err)
	require.Equal(t, len(fileContent), int(fileInfo.SizeBytes))
	require.Equal(t, pfs.FileType_DIR, fileInfo.FileType)

	_, err = client.InspectFile(repo, commit1.ID, "")
	require.NoError(t, err)
	require.Equal(t, len(fileContent), int(fileInfo.SizeBytes))
	require.Equal(t, pfs.FileType_DIR, fileInfo.FileType)
}

func TestInspectDir2(t *testing.T) {
	client := getPachClient(t)

	repo := "test"
	require.NoError(t, client.CreateRepo(repo))

	fileContent := "foo\n"

	_, err := client.StartCommit(repo, "master")
	require.NoError(t, err)
	_, err = client.PutFile(repo, "master", "dir/1", strings.NewReader(fileContent))
	require.NoError(t, err)
	_, err = client.PutFile(repo, "master", "dir/2", strings.NewReader(fileContent))
	require.NoError(t, err)

	fileInfo, err := client.InspectFile(repo, "master", "/dir")
	require.NoError(t, err)
	require.Equal(t, 2, len(fileInfo.Children))
	require.Equal(t, "/dir", fileInfo.File.Path)
	require.Equal(t, pfs.FileType_DIR, fileInfo.FileType)

	require.NoError(t, client.FinishCommit(repo, "master"))

	fileInfo, err = client.InspectFile(repo, "master", "/dir")
	require.NoError(t, err)
	require.Equal(t, 2, len(fileInfo.Children))
	require.Equal(t, "/dir", fileInfo.File.Path)
	require.Equal(t, pfs.FileType_DIR, fileInfo.FileType)

	_, err = client.StartCommit(repo, "master")
	require.NoError(t, err)
	_, err = client.PutFile(repo, "master", "dir/3", strings.NewReader(fileContent))
	require.NoError(t, err)
	fileInfo, err = client.InspectFile(repo, "master", "dir")
	require.NoError(t, err)
	require.Equal(t, 3, len(fileInfo.Children))

	require.NoError(t, client.FinishCommit(repo, "master"))

	fileInfo, err = client.InspectFile(repo, "master", "dir")
	require.NoError(t, err)
	require.Equal(t, 3, len(fileInfo.Children))

	_, err = client.StartCommit(repo, "master")
	require.NoError(t, err)
	err = client.DeleteFile(repo, "master", "dir/2")
	require.NoError(t, err)
	require.NoError(t, client.FinishCommit(repo, "master"))

	fileInfo, err = client.InspectFile(repo, "master", "dir")
	require.NoError(t, err)
	require.Equal(t, 2, len(fileInfo.Children))
}

func TestListFileTwoCommits(t *testing.T) {
	client := getPachClient(t)

	repo := "test"
	require.NoError(t, client.CreateRepo(repo))

	numFiles := 5

	commit1, err := client.StartCommit(repo, "master")
	require.NoError(t, err)

	for i := 0; i < numFiles; i++ {
		_, err = client.PutFile(repo, commit1.ID, fmt.Sprintf("file%d", i), strings.NewReader("foo\n"))
		require.NoError(t, err)
	}

	fileInfos, err := client.ListFile(repo, "master", "")
	require.NoError(t, err)
	require.Equal(t, numFiles, len(fileInfos))

	require.NoError(t, client.FinishCommit(repo, commit1.ID))

	commit2, err := client.StartCommit(repo, "master")
	require.NoError(t, err)

	for i := 0; i < numFiles; i++ {
		_, err = client.PutFile(repo, commit2.ID, fmt.Sprintf("file2-%d", i), strings.NewReader("foo\n"))
		require.NoError(t, err)
	}

	fileInfos, err = client.ListFile(repo, commit2.ID, "")
	require.NoError(t, err)
	require.Equal(t, 2*numFiles, len(fileInfos))

	require.NoError(t, client.FinishCommit(repo, commit2.ID))

	fileInfos, err = client.ListFile(repo, commit1.ID, "")
	require.NoError(t, err)
	require.Equal(t, numFiles, len(fileInfos))

	fileInfos, err = client.ListFile(repo, commit2.ID, "")
	require.NoError(t, err)
	require.Equal(t, 2*numFiles, len(fileInfos))
}

func TestListFile(t *testing.T) {
	client := getPachClient(t)

	repo := "test"
	require.NoError(t, client.CreateRepo(repo))

	commit, err := client.StartCommit(repo, "")
	require.NoError(t, err)

	fileContent1 := "foo\n"
	_, err = client.PutFile(repo, commit.ID, "dir/foo", strings.NewReader(fileContent1))
	require.NoError(t, err)

	fileContent2 := "bar\n"
	_, err = client.PutFile(repo, commit.ID, "dir/bar", strings.NewReader(fileContent2))
	require.NoError(t, err)

	fileInfos, err := client.ListFile(repo, commit.ID, "dir")
	require.NoError(t, err)
	require.Equal(t, 2, len(fileInfos))
	require.True(t, fileInfos[0].File.Path == "/dir/foo" && fileInfos[1].File.Path == "/dir/bar" || fileInfos[0].File.Path == "/dir/bar" && fileInfos[1].File.Path == "/dir/foo")
	require.True(t, fileInfos[0].SizeBytes == fileInfos[1].SizeBytes && fileInfos[0].SizeBytes == uint64(len(fileContent1)))

	require.NoError(t, client.FinishCommit(repo, commit.ID))

	fileInfos, err = client.ListFile(repo, commit.ID, "dir")
	require.NoError(t, err)
	require.Equal(t, 2, len(fileInfos))
	require.True(t, fileInfos[0].File.Path == "/dir/foo" && fileInfos[1].File.Path == "/dir/bar" || fileInfos[0].File.Path == "/dir/bar" && fileInfos[1].File.Path == "/dir/foo")
	require.True(t, fileInfos[0].SizeBytes == fileInfos[1].SizeBytes && fileInfos[0].SizeBytes == uint64(len(fileContent1)))
}

func TestListFile2(t *testing.T) {
	client := getPachClient(t)

	repo := "test"
	require.NoError(t, client.CreateRepo(repo))

	fileContent := "foo\n"

	_, err := client.StartCommit(repo, "master")
	require.NoError(t, err)
	_, err = client.PutFile(repo, "master", "dir/1", strings.NewReader(fileContent))
	require.NoError(t, err)
	_, err = client.PutFile(repo, "master", "dir/2", strings.NewReader(fileContent))
	require.NoError(t, err)

	fileInfos, err := client.ListFile(repo, "master", "dir")
	require.NoError(t, err)
	require.Equal(t, 2, len(fileInfos))

	require.NoError(t, client.FinishCommit(repo, "master"))

	fileInfos, err = client.ListFile(repo, "master", "dir")
	require.NoError(t, err)
	require.Equal(t, 2, len(fileInfos))

	_, err = client.StartCommit(repo, "master")
	require.NoError(t, err)
	_, err = client.PutFile(repo, "master", "dir/3", strings.NewReader(fileContent))
	require.NoError(t, err)
	require.NoError(t, client.FinishCommit(repo, "master"))

	fileInfos, err = client.ListFile(repo, "master", "dir")
	require.NoError(t, err)
	require.Equal(t, 3, len(fileInfos))

	_, err = client.StartCommit(repo, "master")
	require.NoError(t, err)
	err = client.DeleteFile(repo, "master", "dir/2")
	require.NoError(t, err)
	require.NoError(t, client.FinishCommit(repo, "master"))

	fileInfos, err = client.ListFile(repo, "master", "dir")
	require.NoError(t, err)
	require.Equal(t, 2, len(fileInfos))
}

func TestListFile3(t *testing.T) {
	client := getPachClient(t)

	repo := "test"
	require.NoError(t, client.CreateRepo(repo))

	fileContent := "foo\n"

	_, err := client.StartCommit(repo, "master")
	require.NoError(t, err)
	_, err = client.PutFile(repo, "master", "dir/1", strings.NewReader(fileContent))
	require.NoError(t, err)
	_, err = client.PutFile(repo, "master", "dir/2", strings.NewReader(fileContent))
	require.NoError(t, err)
	require.NoError(t, client.FinishCommit(repo, "master"))

	fileInfos, err := client.ListFile(repo, "master", "dir")
	require.NoError(t, err)
	require.Equal(t, 2, len(fileInfos))

	_, err = client.StartCommit(repo, "master")
	require.NoError(t, err)
	_, err = client.PutFile(repo, "master", "dir/3/foo", strings.NewReader(fileContent))
	require.NoError(t, err)
	_, err = client.PutFile(repo, "master", "dir/3/bar", strings.NewReader(fileContent))
	require.NoError(t, err)
	require.NoError(t, client.FinishCommit(repo, "master"))

	fileInfos, err = client.ListFile(repo, "master", "dir")
	require.NoError(t, err)
	require.Equal(t, 3, len(fileInfos))
	require.Equal(t, int(fileInfos[2].SizeBytes), len(fileContent)*2)

	_, err = client.StartCommit(repo, "master")
	require.NoError(t, err)
	err = client.DeleteFile(repo, "master", "dir/3/bar")
	require.NoError(t, err)
	require.NoError(t, client.FinishCommit(repo, "master"))

	fileInfos, err = client.ListFile(repo, "master", "dir")
	require.NoError(t, err)
	require.Equal(t, 3, len(fileInfos))
	require.Equal(t, int(fileInfos[2].SizeBytes), len(fileContent))

	_, err = client.StartCommit(repo, "master")
	require.NoError(t, err)
	_, err = client.PutFile(repo, "master", "file", strings.NewReader(fileContent))
	require.NoError(t, err)
	require.NoError(t, client.FinishCommit(repo, "master"))

	fileInfos, err = client.ListFile(repo, "master", "/")
	require.NoError(t, err)
	require.Equal(t, 2, len(fileInfos))
}

func TestPutFileTypeConflict(t *testing.T) {
	client := getPachClient(t)

	repo := "test"
	require.NoError(t, client.CreateRepo(repo))

	fileContent := "foo\n"

	commit1, err := client.StartCommit(repo, "master")
	require.NoError(t, err)
	_, err = client.PutFile(repo, commit1.ID, "dir/1", strings.NewReader(fileContent))
	require.NoError(t, err)
	require.NoError(t, client.FinishCommit(repo, commit1.ID))

	commit2, err := client.StartCommit(repo, "master")
	require.NoError(t, err)
	_, err = client.PutFile(repo, commit2.ID, "dir", strings.NewReader(fileContent))
	require.NoError(t, err)
	require.YesError(t, client.FinishCommit(repo, commit2.ID))
}

func TestRootDirectory(t *testing.T) {
	client := getPachClient(t)

	repo := "test"
	require.NoError(t, client.CreateRepo(repo))

	fileContent := "foo\n"

	commit, err := client.StartCommit(repo, "")
	require.NoError(t, err)
	_, err = client.PutFile(repo, commit.ID, "foo", strings.NewReader(fileContent))
	require.NoError(t, err)

	fileInfos, err := client.ListFile(repo, commit.ID, "")
	require.NoError(t, err)
	require.Equal(t, 1, len(fileInfos))

	require.NoError(t, client.FinishCommit(repo, commit.ID))

	fileInfos, err = client.ListFile(repo, commit.ID, "")
	require.NoError(t, err)
	require.Equal(t, 1, len(fileInfos))
}

func TestDeleteFile(t *testing.T) {
	client := getPachClient(t)

	repo := "test"
	require.NoError(t, client.CreateRepo(repo))

	// Commit 1: Add two files; delete one file within the commit
	commit1, err := client.StartCommit(repo, "master")
	require.NoError(t, err)

	fileContent1 := "foo\n"
	_, err = client.PutFile(repo, commit1.ID, "foo", strings.NewReader(fileContent1))
	require.NoError(t, err)

	fileContent2 := "bar\n"
	_, err = client.PutFile(repo, commit1.ID, "bar", strings.NewReader(fileContent2))
	require.NoError(t, err)

	require.NoError(t, client.DeleteFile(repo, commit1.ID, "foo"))

	_, err = client.InspectFile(repo, commit1.ID, "foo")
	require.YesError(t, err)

	fileInfos, err := client.ListFile(repo, commit1.ID, "")
	require.NoError(t, err)
	require.Equal(t, 1, len(fileInfos))

	require.NoError(t, client.FinishCommit(repo, commit1.ID))

	_, err = client.InspectFile(repo, commit1.ID, "foo")
	require.YesError(t, err)

	// Should see one file
	fileInfos, err = client.ListFile(repo, commit1.ID, "")
	require.NoError(t, err)
	require.Equal(t, 1, len(fileInfos))

	// Deleting a file in a finished commit should result in an error
	require.YesError(t, client.DeleteFile(repo, commit1.ID, "bar"))

	// Empty commit
	commit2, err := client.StartCommit(repo, "master")
	require.NoError(t, err)
	require.NoError(t, client.FinishCommit(repo, commit2.ID))

	// Should still see one files
	fileInfos, err = client.ListFile(repo, commit2.ID, "")
	require.NoError(t, err)
	require.Equal(t, 1, len(fileInfos))

	// Delete bar
	commit3, err := client.StartCommit(repo, "master")
	require.NoError(t, err)
	require.NoError(t, client.DeleteFile(repo, commit3.ID, "bar"))

	// Should see no file
	fileInfos, err = client.ListFile(repo, commit3.ID, "")
	require.NoError(t, err)
	require.Equal(t, 0, len(fileInfos))

	_, err = client.InspectFile(repo, commit3.ID, "bar")
	require.YesError(t, err)

	require.NoError(t, client.FinishCommit(repo, commit3.ID))

	// Should see no file
	fileInfos, err = client.ListFile(repo, commit3.ID, "")
	require.NoError(t, err)
	require.Equal(t, 0, len(fileInfos))

	_, err = client.InspectFile(repo, commit3.ID, "bar")
	require.YesError(t, err)

	// Delete a nonexistent file; it should be no-op
	commit4, err := client.StartCommit(repo, "master")
	require.NoError(t, err)
	require.NoError(t, client.DeleteFile(repo, commit4.ID, "nonexistent"))
	require.NoError(t, client.FinishCommit(repo, commit4.ID))
}

func TestDeleteDir(t *testing.T) {
	client := getPachClient(t)

	repo := "test"
	require.NoError(t, client.CreateRepo(repo))

	// Commit 1: Add two files into the same directory; delete the directory
	commit1, err := client.StartCommit(repo, "master")
	require.NoError(t, err)

	_, err = client.PutFile(repo, commit1.ID, "dir/foo", strings.NewReader("foo1"))
	require.NoError(t, err)

	_, err = client.PutFile(repo, commit1.ID, "dir/bar", strings.NewReader("bar1"))
	require.NoError(t, err)

	require.NoError(t, client.DeleteFile(repo, commit1.ID, "dir"))

	fileInfos, err := client.ListFile(repo, commit1.ID, "")
	require.NoError(t, err)
	require.Equal(t, 0, len(fileInfos))

	require.NoError(t, client.FinishCommit(repo, commit1.ID))

	fileInfos, err = client.ListFile(repo, commit1.ID, "")
	require.NoError(t, err)
	require.Equal(t, 0, len(fileInfos))

	// dir should not exist
	_, err = client.InspectFile(repo, commit1.ID, "dir")
	require.YesError(t, err)

	// Commit 2: Delete the directory and add the same two files
	// The two files should reflect the new content
	commit2, err := client.StartCommit(repo, "master")
	require.NoError(t, err)

	_, err = client.PutFile(repo, commit2.ID, "dir/foo", strings.NewReader("foo2"))
	require.NoError(t, err)

	_, err = client.PutFile(repo, commit2.ID, "dir/bar", strings.NewReader("bar2"))
	require.NoError(t, err)

	// Should see two files
	fileInfos, err = client.ListFile(repo, commit2.ID, "dir")
	require.NoError(t, err)
	require.Equal(t, 2, len(fileInfos))

	require.NoError(t, client.FinishCommit(repo, commit2.ID))

	// Should see two files
	fileInfos, err = client.ListFile(repo, commit2.ID, "dir")
	require.NoError(t, err)
	require.Equal(t, 2, len(fileInfos))

	var buffer bytes.Buffer
	require.NoError(t, client.GetFile(repo, commit2.ID, "dir/foo", 0, 0, &buffer))
	require.Equal(t, "foo2", buffer.String())

	var buffer2 bytes.Buffer
	require.NoError(t, client.GetFile(repo, commit2.ID, "dir/bar", 0, 0, &buffer2))
	require.Equal(t, "bar2", buffer2.String())

	// Commit 3: delete the directory
	commit3, err := client.StartCommit(repo, "master")
	require.NoError(t, err)

	require.NoError(t, client.DeleteFile(repo, commit3.ID, "dir"))

	// Should see zero files
	fileInfos, err = client.ListFile(repo, commit3.ID, "")
	require.NoError(t, err)
	require.Equal(t, 0, len(fileInfos))

	require.NoError(t, client.FinishCommit(repo, commit3.ID))

	// Should see zero files
	fileInfos, err = client.ListFile(repo, commit3.ID, "")
	require.NoError(t, err)
	require.Equal(t, 0, len(fileInfos))

	// TODO: test deleting "."
}

func TestDeleteFile2(t *testing.T) {
	client := getPachClient(t)

	repo := "test"
	require.NoError(t, client.CreateRepo(repo))

	commit1, err := client.StartCommit(repo, "master")
	require.NoError(t, err)
	_, err = client.PutFile(repo, commit1.ID, "file", strings.NewReader("foo\n"))
	require.NoError(t, err)
	require.NoError(t, client.FinishCommit(repo, commit1.ID))

	commit2, err := client.StartCommit(repo, "master")
	require.NoError(t, err)
	err = client.DeleteFile(repo, commit2.ID, "file")
	require.NoError(t, err)
	_, err = client.PutFile(repo, commit2.ID, "file", strings.NewReader("bar\n"))
	require.NoError(t, err)
	require.NoError(t, client.FinishCommit(repo, commit2.ID))

	expected := "bar\n"
	var buffer bytes.Buffer
	require.NoError(t, client.GetFile(repo, "master", "file", 0, 0, &buffer))
	require.Equal(t, expected, buffer.String())

	commit3, err := client.StartCommit(repo, "master")
	require.NoError(t, err)
	_, err = client.PutFile(repo, commit3.ID, "file", strings.NewReader("buzz\n"))
	require.NoError(t, err)
	err = client.DeleteFile(repo, commit3.ID, "file")
	require.NoError(t, err)
	_, err = client.PutFile(repo, commit3.ID, "file", strings.NewReader("foo\n"))
	require.NoError(t, err)
	require.NoError(t, client.FinishCommit(repo, commit3.ID))

	expected = "foo\n"
	buffer.Reset()
	require.NoError(t, client.GetFile(repo, commit3.ID, "file", 0, 0, &buffer))
	require.Equal(t, expected, buffer.String())
}

func TestListCommit(t *testing.T) {
	client := getPachClient(t)

	repo := "test"
	require.NoError(t, client.CreateRepo(repo))

	numCommits := 10

	var midCommitID string
	for i := 0; i < numCommits; i++ {
		commit, err := client.StartCommit(repo, "master")
		require.NoError(t, err)
		require.NoError(t, client.FinishCommit(repo, "master"))
		if i == numCommits/2 {
			midCommitID = commit.ID
		}
	}

	// list all commits
	commitInfos, err := client.ListCommit(repo, "", "", 0)
	require.NoError(t, err)
	require.Equal(t, numCommits, len(commitInfos))

	// Test that commits are sorted in newest-first order
	for i := 0; i < len(commitInfos)-1; i++ {
		require.Equal(t, commitInfos[i].ParentCommit, commitInfos[i+1].Commit)
	}

	// Now list all commits up to the last commit
	commitInfos, err = client.ListCommit(repo, "master", "", 0)
	require.NoError(t, err)
	require.Equal(t, numCommits, len(commitInfos))

	// Test that commits are sorted in newest-first order
	for i := 0; i < len(commitInfos)-1; i++ {
		require.Equal(t, commitInfos[i].ParentCommit, commitInfos[i+1].Commit)
	}

	// Now list all commits up to the mid commit, excluding the mid commit
	// itself
	commitInfos, err = client.ListCommit(repo, "master", midCommitID, 0)
	require.NoError(t, err)
	require.Equal(t, numCommits-numCommits/2-1, len(commitInfos))

	// Test that commits are sorted in newest-first order
	for i := 0; i < len(commitInfos)-1; i++ {
		require.Equal(t, commitInfos[i].ParentCommit, commitInfos[i+1].Commit)
	}

	// list commits by branch
	commitInfos, err = client.ListCommit(repo, "master", "", 0)
	require.NoError(t, err)
	require.Equal(t, numCommits, len(commitInfos))

	// Test that commits are sorted in newest-first order
	for i := 0; i < len(commitInfos)-1; i++ {
		require.Equal(t, commitInfos[i].ParentCommit, commitInfos[i+1].Commit)
	}
}

func TestOffsetRead(t *testing.T) {
	client := getPachClient(t)

	repo := "TestOffsetRead"
	require.NoError(t, client.CreateRepo(repo))
	commit, err := client.StartCommit(repo, "")
	require.NoError(t, err)
	fileData := "foo\n"
	_, err = client.PutFile(repo, commit.ID, "foo", strings.NewReader(fileData))
	require.NoError(t, err)
	_, err = client.PutFile(repo, commit.ID, "foo", strings.NewReader(fileData))
	require.NoError(t, err)

	var buffer bytes.Buffer
	require.NoError(t, client.GetFile(repo, commit.ID, "foo", int64(len(fileData)*2)+1, 0, &buffer))
	require.Equal(t, "", buffer.String())

	require.NoError(t, client.FinishCommit(repo, commit.ID))

	buffer.Reset()
	require.NoError(t, client.GetFile(repo, commit.ID, "foo", int64(len(fileData)*2)+1, 0, &buffer))
	require.Equal(t, "", buffer.String())
}

func TestBranch2(t *testing.T) {
	client := getPachClient(t)

	repo := "test"
	require.NoError(t, client.CreateRepo(repo))

	commit, err := client.StartCommit(repo, "")
	require.NoError(t, err)
	require.NoError(t, client.FinishCommit(repo, commit.ID))

	expectedBranches := []string{"branch1", "branch2", "branch3"}
	for _, branch := range expectedBranches {
		require.NoError(t, client.SetBranch(repo, commit.ID, branch))
	}

	branches, err := client.ListBranch(repo)
	require.Equal(t, len(expectedBranches), len(branches))
	for i, branch := range branches {
		// branches should return in newest-first order
		require.Equal(t, expectedBranches[len(branches)-i-1], branch.Name)
		require.Equal(t, commit, branch.Head)
	}

	commit2, err := client.StartCommit(repo, "branch1")
	require.NoError(t, err)
	require.NoError(t, client.FinishCommit(repo, "branch1"))

	commit2Info, err := client.InspectCommit(repo, "branch1")
	require.NoError(t, err)
	require.Equal(t, commit, commit2Info.ParentCommit)

	// delete the last branch
	var lastBranch string
	lastBranch = expectedBranches[len(expectedBranches)-1]
	require.NoError(t, client.DeleteBranch(repo, lastBranch, false))
	branches, err = client.ListBranch(repo)
	require.Equal(t, 2, len(branches))
	require.Equal(t, "branch2", branches[0].Name)
	require.Equal(t, commit, branches[0].Head)
	require.Equal(t, "branch1", branches[1].Name)
	require.Equal(t, commit2, branches[1].Head)
}

func TestDeleteNonexistantBranch(t *testing.T) {
	client := getPachClient(t)

	repo := "TestDeleteNonexistantBranch"
	require.NoError(t, client.CreateRepo(repo))
	require.NoError(t, client.DeleteBranch(repo, "doesnt_exist", false))
}

func TestSubscribeCommit(t *testing.T) {
	client := getPachClient(t)

	repo := "test"
	require.NoError(t, client.CreateRepo(repo))

	numCommits := 10

	// create some commits that shouldn't affect the below SubscribeCommit call
	// reproduces #2469
	for i := 0; i < numCommits; i++ {
		commit, err := client.StartCommit(repo, "master-v1")
		require.NoError(t, err)
		require.NoError(t, client.FinishCommit(repo, commit.ID))
	}

	var commits []*pfs.Commit
	for i := 0; i < numCommits; i++ {
		commit, err := client.StartCommit(repo, "master")
		require.NoError(t, err)
		require.NoError(t, client.FinishCommit(repo, commit.ID))
		commits = append(commits, commit)
	}

	commitIter, err := client.SubscribeCommit(repo, "master", "", pfs.CommitState_STARTED)
	require.NoError(t, err)
	for i := 0; i < numCommits; i++ {
		commitInfo, err := commitIter.Next()
		require.NoError(t, err)
		require.Equal(t, commits[i], commitInfo.Commit)
	}

	// Create another batch of commits
	commits = nil
	for i := 0; i < numCommits; i++ {
		commit, err := client.StartCommit(repo, "master")
		require.NoError(t, err)
		require.NoError(t, client.FinishCommit(repo, "master"))
		commits = append(commits, commit)
	}

	for i := 0; i < numCommits; i++ {
		commitInfo, err := commitIter.Next()
		require.NoError(t, err)
		require.Equal(t, commits[i], commitInfo.Commit)
	}

	commitIter.Close()
}

func TestInspectRepoSimple(t *testing.T) {
	client := getPachClient(t)

	repo := "test"
	require.NoError(t, client.CreateRepo(repo))

	commit, err := client.StartCommit(repo, "")
	require.NoError(t, err)

	file1Content := "foo\n"
	_, err = client.PutFile(repo, commit.ID, "foo", strings.NewReader(file1Content))
	require.NoError(t, err)

	file2Content := "bar\n"
	_, err = client.PutFile(repo, commit.ID, "bar", strings.NewReader(file2Content))
	require.NoError(t, err)

	require.NoError(t, client.FinishCommit(repo, commit.ID))

	info, err := client.InspectRepo(repo)
	require.NoError(t, err)

	require.Equal(t, int(info.SizeBytes), len(file1Content)+len(file2Content))
}

func TestInspectRepoComplex(t *testing.T) {
	client := getPachClient(t)

	repo := "test"
	require.NoError(t, client.CreateRepo(repo))

	commit, err := client.StartCommit(repo, "")
	require.NoError(t, err)

	numFiles := 100
	minFileSize := 1000
	maxFileSize := 2000
	totalSize := 0

	for i := 0; i < numFiles; i++ {
		fileContent := generateRandomString(rand.Intn(maxFileSize-minFileSize) + minFileSize)
		fileContent += "\n"
		fileName := fmt.Sprintf("file_%d", i)
		totalSize += len(fileContent)

		_, err = client.PutFile(repo, commit.ID, fileName, strings.NewReader(fileContent))
		require.NoError(t, err)

	}

	require.NoError(t, client.FinishCommit(repo, commit.ID))

	info, err := client.InspectRepo(repo)
	require.NoError(t, err)

	require.Equal(t, int(info.SizeBytes), totalSize)

	infos, err := client.ListRepo()
	require.NoError(t, err)
	require.Equal(t, 1, len(infos))
	info = infos[0]

	require.Equal(t, int(info.SizeBytes), totalSize)
}

func TestCreate(t *testing.T) {
	client := getPachClient(t)

	repo := "test"
	require.NoError(t, client.CreateRepo(repo))
	commit, err := client.StartCommit(repo, "")
	require.NoError(t, err)
	w, err := client.PutFileSplitWriter(repo, commit.ID, "foo", pfs.Delimiter_NONE, 0, 0, false)
	require.NoError(t, err)
	require.NoError(t, w.Close())
	require.NoError(t, client.FinishCommit(repo, commit.ID))
	_, err = client.InspectFile(repo, commit.ID, "foo")
	require.NoError(t, err)
}

func TestGetFile(t *testing.T) {
	client := getPachClient(t)
	repo := tu.UniqueString("test")
	require.NoError(t, client.CreateRepo(repo))
	commit, err := client.StartCommit(repo, "")
	require.NoError(t, err)
	_, err = client.PutFile(repo, commit.ID, "dir/file", strings.NewReader("foo\n"))
	require.NoError(t, err)
	require.NoError(t, client.FinishCommit(repo, commit.ID))
	var buffer bytes.Buffer
	require.NoError(t, client.GetFile(repo, commit.ID, "dir/file", 0, 0, &buffer))
	require.Equal(t, "foo\n", buffer.String())
	t.Run("InvalidCommit", func(t *testing.T) {
		buffer = bytes.Buffer{}
		err = client.GetFile(repo, "aninvalidcommitid", "dir/file", 0, 0, &buffer)
		require.YesError(t, err)
	})
	t.Run("Directory", func(t *testing.T) {
		buffer = bytes.Buffer{}
		err = client.GetFile(repo, commit.ID, "dir", 0, 0, &buffer)
		require.YesError(t, err)
	})
}

func TestManyPutsSingleFileSingleCommit(t *testing.T) {
	if testing.Short() {
		t.Skip("Skipping long tests in short mode")
	}
	client := getPachClient(t)

	repo := "test"
	require.NoError(t, client.CreateRepo(repo))

	commit1, err := client.StartCommit(repo, "")
	require.NoError(t, err)

	rawMessage := `{
		"level":"debug",
		"message":{
			"thing":"foo"
		},
		"timing":[1,3,34,6,7]
	}`
	numObjs := 500
	numGoros := 10
	var expectedOutput []byte
	var wg sync.WaitGroup
	for j := 0; j < numGoros; j++ {
		wg.Add(1)
		go func() {
			for i := 0; i < numObjs/numGoros; i++ {
				_, err = client.PutFile(repo, commit1.ID, "foo", strings.NewReader(rawMessage))
				if err != nil {
					panic(err)
				}
			}
			wg.Done()
		}()
	}
	for i := 0; i < numObjs; i++ {
		expectedOutput = append(expectedOutput, []byte(rawMessage)...)
	}
	wg.Wait()
	require.NoError(t, client.FinishCommit(repo, commit1.ID))

	var buffer bytes.Buffer
	require.NoError(t, client.GetFile(repo, commit1.ID, "foo", 0, 0, &buffer))
	require.Equal(t, string(expectedOutput), buffer.String())
}

func TestPutFileValidCharacters(t *testing.T) {
	client := getPachClient(t)

	repo := "test"
	require.NoError(t, client.CreateRepo(repo))

	commit, err := client.StartCommit(repo, "")
	require.NoError(t, err)

	_, err = client.PutFile(repo, commit.ID, "foo\x00bar", strings.NewReader("foobar\n"))
	// null characters error because when you `ls` files with null characters
	// they truncate things after the null character leading to strange results
	require.YesError(t, err)

	// Boundary tests for valid character range
	_, err = client.PutFile(repo, commit.ID, "\x1ffoobar", strings.NewReader("foobar\n"))
	require.YesError(t, err)
	_, err = client.PutFile(repo, commit.ID, "foo\x20bar", strings.NewReader("foobar\n"))
	require.NoError(t, err)
	_, err = client.PutFile(repo, commit.ID, "foobar\x7e", strings.NewReader("foobar\n"))
	require.NoError(t, err)
	_, err = client.PutFile(repo, commit.ID, "foo\x7fbar", strings.NewReader("foobar\n"))
	require.YesError(t, err)

	// Random character tests outside and inside valid character range
	_, err = client.PutFile(repo, commit.ID, "foobar\x0b", strings.NewReader("foobar\n"))
	require.YesError(t, err)
	_, err = client.PutFile(repo, commit.ID, "\x41foobar", strings.NewReader("foobar\n"))
	require.NoError(t, err)
	_, err = client.PutFile(repo, commit.ID, "foo\x90bar", strings.NewReader("foobar\n"))
	require.YesError(t, err)
}

func TestPutFileURL(t *testing.T) {
	if testing.Short() {
		t.Skip("Skipping integration tests in short mode")
	}

	c := getPachClient(t)

	repo := "TestPutFileURL"
	require.NoError(t, c.CreateRepo(repo))
	commit, err := c.StartCommit(repo, "master")
	require.NoError(t, err)
	require.NoError(t, c.PutFileURL(repo, commit.ID, "readme", "https://raw.githubusercontent.com/pachyderm/pachyderm/master/README.md", false, false))
	require.NoError(t, c.FinishCommit(repo, commit.ID))
	fileInfo, err := c.InspectFile(repo, commit.ID, "readme")
	require.NoError(t, err)
	require.True(t, fileInfo.SizeBytes > 0)
}

func TestBigListFile(t *testing.T) {
	client := getPachClient(t)

	repo := "TestBigListFile"
	require.NoError(t, client.CreateRepo(repo))
	commit, err := client.StartCommit(repo, "")
	require.NoError(t, err)
	var eg errgroup.Group
	for i := 0; i < 25; i++ {
		for j := 0; j < 25; j++ {
			i := i
			j := j
			eg.Go(func() error {
				_, err = client.PutFile(repo, commit.ID, fmt.Sprintf("dir%d/file%d", i, j), strings.NewReader("foo\n"))
				return err
			})
		}
	}
	require.NoError(t, eg.Wait())
	require.NoError(t, client.FinishCommit(repo, commit.ID))
	for i := 0; i < 25; i++ {
		files, err := client.ListFile(repo, commit.ID, fmt.Sprintf("dir%d", i))
		require.NoError(t, err)
		require.Equal(t, 25, len(files))
	}
}

func TestStartCommitLatestOnBranch(t *testing.T) {
	client := getPachClient(t)

	repo := "test"
	require.NoError(t, client.CreateRepo(repo))

	commit1, err := client.StartCommit(repo, "master")
	require.NoError(t, err)
	require.NoError(t, client.FinishCommit(repo, commit1.ID))

	commit2, err := client.StartCommit(repo, "master")
	require.NoError(t, err)

	require.NoError(t, client.FinishCommit(repo, commit2.ID))

	commit3, err := client.StartCommit(repo, "master")
	require.NoError(t, err)
	require.NoError(t, client.FinishCommit(repo, commit3.ID))

	commitInfo, err := client.InspectCommit(repo, "master")
	require.Equal(t, commit3.ID, commitInfo.Commit.ID)
}

func TestSetBranchTwice(t *testing.T) {
	client := getPachClient(t)

	repo := "test"
	require.NoError(t, client.CreateRepo(repo))

	commit1, err := client.StartCommit(repo, "")
	require.NoError(t, err)
	require.NoError(t, client.SetBranch(repo, commit1.ID, "master"))
	require.NoError(t, client.FinishCommit(repo, commit1.ID))

	commit2, err := client.StartCommit(repo, "")
	require.NoError(t, err)
	require.NoError(t, client.SetBranch(repo, commit2.ID, "master"))
	require.NoError(t, client.FinishCommit(repo, commit2.ID))

	branches, err := client.ListBranch(repo)
	require.NoError(t, err)

	require.Equal(t, 1, len(branches))
	require.Equal(t, "master", branches[0].Name)
	require.Equal(t, commit2.ID, branches[0].Head.ID)
}

func TestSyncPullPush(t *testing.T) {
	client := getPachClient(t)

	repo1 := "repo1"
	require.NoError(t, client.CreateRepo(repo1))

	commit1, err := client.StartCommit(repo1, "master")
	require.NoError(t, err)
	_, err = client.PutFile(repo1, commit1.ID, "foo", strings.NewReader("foo\n"))
	require.NoError(t, err)
	_, err = client.PutFile(repo1, commit1.ID, "dir/bar", strings.NewReader("bar\n"))
	require.NoError(t, err)
	require.NoError(t, client.FinishCommit(repo1, commit1.ID))

	tmpDir, err := ioutil.TempDir("/tmp", "pfs")
	require.NoError(t, err)

	puller := pfssync.NewPuller()
	require.NoError(t, puller.Pull(client, tmpDir, repo1, commit1.ID, "", false, false, 2, nil, ""))
	_, err = puller.CleanUp()
	require.NoError(t, err)

	repo2 := "repo2"
	require.NoError(t, client.CreateRepo(repo2))

	commit2, err := client.StartCommit(repo2, "master")
	require.NoError(t, err)

	require.NoError(t, pfssync.Push(client, tmpDir, commit2, false))
	require.NoError(t, client.FinishCommit(repo2, commit2.ID))

	var buffer bytes.Buffer
	require.NoError(t, client.GetFile(repo2, commit2.ID, "foo", 0, 0, &buffer))
	require.Equal(t, "foo\n", buffer.String())
	buffer.Reset()
	require.NoError(t, client.GetFile(repo2, commit2.ID, "dir/bar", 0, 0, &buffer))
	require.Equal(t, "bar\n", buffer.String())

	fileInfos, err := client.ListFile(repo2, commit2.ID, "")
	require.NoError(t, err)
	require.Equal(t, 2, len(fileInfos))

	commit3, err := client.StartCommit(repo2, "master")
	require.NoError(t, err)

	// Test the overwrite flag.
	// After this Push operation, all files should still look the same, since
	// the old files were overwritten.
	require.NoError(t, pfssync.Push(client, tmpDir, commit3, true))
	require.NoError(t, client.FinishCommit(repo2, commit3.ID))

	buffer.Reset()
	require.NoError(t, client.GetFile(repo2, commit3.ID, "foo", 0, 0, &buffer))
	require.Equal(t, "foo\n", buffer.String())
	buffer.Reset()
	require.NoError(t, client.GetFile(repo2, commit3.ID, "dir/bar", 0, 0, &buffer))
	require.Equal(t, "bar\n", buffer.String())

	fileInfos, err = client.ListFile(repo2, commit3.ID, "")
	require.NoError(t, err)
	require.Equal(t, 2, len(fileInfos))

	// Test Lazy files
	tmpDir2, err := ioutil.TempDir("/tmp", "pfs")
	require.NoError(t, err)

	puller = pfssync.NewPuller()
	require.NoError(t, puller.Pull(client, tmpDir2, repo1, "master", "", true, false, 2, nil, ""))

	data, err := ioutil.ReadFile(path.Join(tmpDir2, "dir/bar"))
	require.NoError(t, err)
	require.Equal(t, "bar\n", string(data))

	_, err = puller.CleanUp()
	require.NoError(t, err)
}

func TestSyncFile(t *testing.T) {
	client := getPachClient(t)

	repo := "repo"
	require.NoError(t, client.CreateRepo(repo))

	content1 := generateRandomString(int(pfs.ChunkSize))

	commit1, err := client.StartCommit(repo, "master")
	require.NoError(t, err)
	require.NoError(t, pfssync.PushFile(client, &pfs.File{
		Commit: commit1,
		Path:   "file",
	}, strings.NewReader(content1)))
	require.NoError(t, client.FinishCommit(repo, commit1.ID))

	var buffer bytes.Buffer
	require.NoError(t, client.GetFile(repo, commit1.ID, "file", 0, 0, &buffer))
	require.Equal(t, content1, buffer.String())

	content2 := generateRandomString(int(pfs.ChunkSize * 2))

	commit2, err := client.StartCommit(repo, "master")
	require.NoError(t, err)
	require.NoError(t, pfssync.PushFile(client, &pfs.File{
		Commit: commit2,
		Path:   "file",
	}, strings.NewReader(content2)))
	require.NoError(t, client.FinishCommit(repo, commit2.ID))

	buffer.Reset()
	require.NoError(t, client.GetFile(repo, commit2.ID, "file", 0, 0, &buffer))
	require.Equal(t, content2, buffer.String())

	content3 := content2 + generateRandomString(int(pfs.ChunkSize))

	commit3, err := client.StartCommit(repo, "master")
	require.NoError(t, err)
	require.NoError(t, pfssync.PushFile(client, &pfs.File{
		Commit: commit3,
		Path:   "file",
	}, strings.NewReader(content3)))
	require.NoError(t, client.FinishCommit(repo, commit3.ID))

	buffer.Reset()
	require.NoError(t, client.GetFile(repo, commit3.ID, "file", 0, 0, &buffer))
	require.Equal(t, content3, buffer.String())
}

func TestSyncEmptyDir(t *testing.T) {
	client := getPachClient(t)

	repo := "repo"
	require.NoError(t, client.CreateRepo(repo))

	commit, err := client.StartCommit(repo, "master")
	require.NoError(t, err)
	require.NoError(t, client.FinishCommit(repo, commit.ID))

	tmpDir, err := ioutil.TempDir("/tmp", "pfs")
	require.NoError(t, err)

	// We want to make sure that Pull creates an empty directory
	// when the path that we are cloning is empty.
	dir := filepath.Join(tmpDir, "tmp")

	puller := pfssync.NewPuller()
	require.NoError(t, puller.Pull(client, dir, repo, commit.ID, "", false, false, 0, nil, ""))
	_, err = os.Stat(dir)
	require.NoError(t, err)
	_, err = puller.CleanUp()
	require.NoError(t, err)
}

<<<<<<< HEAD
=======
func generateRandomString(n int) string {
	rand.Seed(time.Now().UnixNano())
	b := make([]byte, n)
	for i := range b {
		b[i] = byte('a' + rand.Intn(26))
	}
	return string(b)
}

func runServers(t *testing.T, port int32, apiServer pfs.APIServer,
	blockAPIServer BlockAPIServer) {
	ready := make(chan bool)
	go func() {
		err := grpcutil.Serve(
			func(s *grpc.Server) {
				pfs.RegisterAPIServer(s, apiServer)
				pfs.RegisterObjectAPIServer(s, blockAPIServer)
				auth.RegisterAPIServer(s, &authtesting.InactiveAPIServer{}) // PFS server uses auth API
				close(ready)
			},
			grpcutil.ServeOptions{
				Version:    version.Version,
				MaxMsgSize: grpcutil.MaxMsgSize,
			},
			grpcutil.ServeEnv{GRPCPort: uint16(port)},
		)
		require.NoError(t, err)
	}()
	<-ready
}

const (
	servers     = 2                 // Number of pachd server processes to run
	etcdAddress = "localhost:32379" // etcd must already be serving at this address
)

var (
	port int32 = 30653 // Initial port on which pachd server processes will serve

	startPFSServersOnce sync.Once // ensure pachd servers are only started once
)

// src/server/pfs/server/driver.go expects an etcd server at "localhost:32379"
// Try to establish a connection before proceeding with the test (which will
// fail if the connection can't be established)
func startPFSServers(t *testing.T) {
	startPFSServersOnce.Do(func() {
		require.NoError(t, backoff.Retry(func() error {
			_, err := etcd.New(etcd.Config{
				Endpoints:   []string{etcdAddress},
				DialOptions: pclient.EtcdDialOptions(),
			})
			if err != nil {
				return fmt.Errorf("could not connect to etcd: %s", err.Error())
			}
			return nil
		}, backoff.NewTestingBackOff()))
	})
}

func getClient(t *testing.T) *pclient.APIClient {
	startPFSServers(t)
	dbName := "pachyderm_test_" + uuid.NewWithoutDashes()[0:12]
	testDBs = append(testDBs, dbName)

	root := tu.UniqueString("/tmp/pach_test/run")
	t.Logf("root %s", root)
	var ports []int32
	for i := 0; i < servers; i++ {
		ports = append(ports, atomic.AddInt32(&port, 1))
	}
	var addresses []string
	for _, port := range ports {
		addresses = append(addresses, fmt.Sprintf("localhost:%d", port))
	}
	prefix := generateRandomString(32)
	for i, port := range ports {
		address := addresses[i]
		blockAPIServer, err := newLocalBlockAPIServer(root, 256*1024*1024, etcdAddress)
		require.NoError(t, err)
		apiServer, err := newLocalAPIServer(address, prefix, "")
		require.NoError(t, err)
		runServers(t, port, apiServer, blockAPIServer)
	}
	c, err := pclient.NewFromAddress(addresses[0])
	require.NoError(t, err)
	return c
}

func collectCommitInfos(commitInfoIter pclient.CommitInfoIterator) ([]*pfs.CommitInfo, error) {
	var commitInfos []*pfs.CommitInfo
	for {
		commitInfo, err := commitInfoIter.Next()
		if err == io.EOF {
			return commitInfos, nil
		}
		if err != nil {
			return nil, err
		}
		commitInfos = append(commitInfos, commitInfo)
	}
}

>>>>>>> 2a65b370
func TestFlush(t *testing.T) {
	client := getPachClient(t)
	require.NoError(t, client.CreateRepo("A"))
	require.NoError(t, client.CreateRepo("B"))
	require.NoError(t, client.CreateBranch("B", "master", "", []*pfs.Branch{pclient.NewBranch("A", "master")}))
	ACommit, err := client.StartCommit("A", "master")
	require.NoError(t, err)
	require.NoError(t, client.FinishCommit("A", "master"))
	require.NoError(t, client.FinishCommit("B", "master"))
	commitInfoIter, err := client.FlushCommit([]*pfs.Commit{pclient.NewCommit("A", ACommit.ID)}, nil)
	require.NoError(t, err)
	commitInfos, err := collectCommitInfos(commitInfoIter)
	require.NoError(t, err)
	require.Equal(t, 1, len(commitInfos))
}

// TestFlush2 implements the following DAG:
// A ─▶ B ─▶ C ─▶ D
func TestFlush2(t *testing.T) {
	client := getPachClient(t)
	require.NoError(t, client.CreateRepo("A"))
	require.NoError(t, client.CreateRepo("B"))
	require.NoError(t, client.CreateRepo("C"))
	require.NoError(t, client.CreateRepo("D"))
	require.NoError(t, client.CreateBranch("B", "master", "", []*pfs.Branch{pclient.NewBranch("A", "master")}))
	require.NoError(t, client.CreateBranch("C", "master", "", []*pfs.Branch{pclient.NewBranch("B", "master")}))
	require.NoError(t, client.CreateBranch("D", "master", "", []*pfs.Branch{pclient.NewBranch("C", "master")}))
	ACommit, err := client.StartCommit("A", "master")
	require.NoError(t, err)
	require.NoError(t, client.FinishCommit("A", "master"))

	// do the other commits in a goro so we can block for them
	go func() {
		require.NoError(t, client.FinishCommit("B", "master"))
		require.NoError(t, client.FinishCommit("C", "master"))
		require.NoError(t, client.FinishCommit("D", "master"))
	}()

	// Flush ACommit
	commitInfoIter, err := client.FlushCommit([]*pfs.Commit{pclient.NewCommit("A", ACommit.ID)}, nil)
	require.NoError(t, err)
	commitInfos, err := collectCommitInfos(commitInfoIter)
	require.NoError(t, err)
	require.Equal(t, 3, len(commitInfos))

	commitInfoIter, err = client.FlushCommit(
		[]*pfs.Commit{pclient.NewCommit("A", ACommit.ID)},
		[]*pfs.Repo{pclient.NewRepo("C")},
	)
	require.NoError(t, err)
	commitInfos, err = collectCommitInfos(commitInfoIter)
	require.NoError(t, err)
	require.Equal(t, 1, len(commitInfos))
}

// A
//  ╲
//   ◀
//    C
//   ◀
//  ╱
// B
func TestFlush3(t *testing.T) {
	client := getPachClient(t)
	require.NoError(t, client.CreateRepo("A"))
	require.NoError(t, client.CreateRepo("B"))
	require.NoError(t, client.CreateRepo("C"))

	require.NoError(t, client.CreateBranch("C", "master", "", []*pfs.Branch{pclient.NewBranch("A", "master"), pclient.NewBranch("B", "master")}))

	ACommit, err := client.StartCommit("A", "master")
	require.NoError(t, err)
	require.NoError(t, client.FinishCommit("A", ACommit.ID))
	require.NoError(t, client.FinishCommit("C", "master"))
	BCommit, err := client.StartCommit("B", "master")
	require.NoError(t, err)
	require.NoError(t, client.FinishCommit("B", BCommit.ID))
	require.NoError(t, client.FinishCommit("C", "master"))

	BCommit, err = client.StartCommit("B", "master")
	require.NoError(t, err)
	require.NoError(t, client.FinishCommit("B", BCommit.ID))
	require.NoError(t, client.FinishCommit("C", "master"))

	commitIter, err := client.FlushCommit([]*pfs.Commit{pclient.NewCommit("B", BCommit.ID), pclient.NewCommit("A", ACommit.ID)}, nil)
	require.NoError(t, err)
	commitInfos, err := collectCommitInfos(commitIter)
	require.NoError(t, err)
	require.Equal(t, 1, len(commitInfos))

	require.Equal(t, commitInfos[0].Commit.Repo.Name, "C")
}

func TestFlushCommitWithNoDownstreamRepos(t *testing.T) {
	c := getPachClient(t)
	repo := "test"
	require.NoError(t, c.CreateRepo(repo))
	commit, err := c.StartCommit(repo, "master")
	require.NoError(t, err)
	require.NoError(t, c.FinishCommit(repo, commit.ID))
	commitIter, err := c.FlushCommit([]*pfs.Commit{pclient.NewCommit(repo, commit.ID)}, nil)
	require.NoError(t, err)
	commitInfos, err := collectCommitInfos(commitIter)
	require.NoError(t, err)
	require.Equal(t, 0, len(commitInfos))
}

func TestFlushOpenCommit(t *testing.T) {

	client := getPachClient(t)
	require.NoError(t, client.CreateRepo("A"))
	require.NoError(t, client.CreateRepo("B"))
	require.NoError(t, client.CreateBranch("B", "master", "", []*pfs.Branch{pclient.NewBranch("A", "master")}))
	ACommit, err := client.StartCommit("A", "master")
	require.NoError(t, err)

	// do the other commits in a goro so we can block for them
	go func() {
		time.Sleep(5 * time.Second)
		require.NoError(t, client.FinishCommit("A", "master"))
		require.NoError(t, client.FinishCommit("B", "master"))
	}()

	// Flush ACommit
	commitIter, err := client.FlushCommit([]*pfs.Commit{pclient.NewCommit("A", ACommit.ID)}, nil)
	require.NoError(t, err)
	commitInfos, err := collectCommitInfos(commitIter)
	require.NoError(t, err)
	require.Equal(t, 1, len(commitInfos))
}

func TestEmptyFlush(t *testing.T) {

	client := getPachClient(t)
	commitIter, err := client.FlushCommit(nil, nil)
	require.NoError(t, err)
	_, err = collectCommitInfos(commitIter)
	require.YesError(t, err)
}

func TestFlushNonExistentCommit(t *testing.T) {

	c := getPachClient(t)
	iter, err := c.FlushCommit([]*pfs.Commit{pclient.NewCommit("fake-repo", "fake-commit")}, nil)
	require.NoError(t, err)
	_, err = collectCommitInfos(iter)
	require.YesError(t, err)
	repo := "FlushNonExistentCommit"
	require.NoError(t, c.CreateRepo(repo))
	_, err = c.FlushCommit([]*pfs.Commit{pclient.NewCommit(repo, "fake-commit")}, nil)
	require.NoError(t, err)
	_, err = collectCommitInfos(iter)
	require.YesError(t, err)
}

func TestPutFileSplit(t *testing.T) {
	if testing.Short() {
		t.Skip("Skipping integration tests in short mode")
	}

	c := getPachClient(t)
	// create repos
	repo := tu.UniqueString("TestPutFileSplit")
	require.NoError(t, c.CreateRepo(repo))
	commit, err := c.StartCommit(repo, "master")
	require.NoError(t, err)
	_, err = c.PutFileSplit(repo, commit.ID, "none", pfs.Delimiter_NONE, 0, 0, false, strings.NewReader("foo\nbar\nbuz\n"))
	require.NoError(t, err)
	_, err = c.PutFileSplit(repo, commit.ID, "line", pfs.Delimiter_LINE, 0, 0, false, strings.NewReader("foo\nbar\nbuz\n"))
	require.NoError(t, err)
	_, err = c.PutFileSplit(repo, commit.ID, "line", pfs.Delimiter_LINE, 0, 0, false, strings.NewReader("foo\nbar\nbuz\n"))
	require.NoError(t, err)
	_, err = c.PutFileSplit(repo, commit.ID, "line2", pfs.Delimiter_LINE, 2, 0, false, strings.NewReader("foo\nbar\nbuz\nfiz\n"))
	require.NoError(t, err)
	_, err = c.PutFileSplit(repo, commit.ID, "line3", pfs.Delimiter_LINE, 0, 8, false, strings.NewReader("foo\nbar\nbuz\nfiz\n"))
	require.NoError(t, err)
	_, err = c.PutFileSplit(repo, commit.ID, "json", pfs.Delimiter_JSON, 0, 0, false, strings.NewReader("{}{}{}{}{}{}{}{}{}{}"))
	require.NoError(t, err)
	_, err = c.PutFileSplit(repo, commit.ID, "json", pfs.Delimiter_JSON, 0, 0, false, strings.NewReader("{}{}{}{}{}{}{}{}{}{}"))
	require.NoError(t, err)
	_, err = c.PutFileSplit(repo, commit.ID, "json2", pfs.Delimiter_JSON, 2, 0, false, strings.NewReader("{}{}{}{}"))
	require.NoError(t, err)
	_, err = c.PutFileSplit(repo, commit.ID, "json3", pfs.Delimiter_JSON, 0, 4, false, strings.NewReader("{}{}{}{}"))
	require.NoError(t, err)

	files, err := c.ListFile(repo, commit.ID, "line2")
	require.NoError(t, err)
	require.Equal(t, 2, len(files))
	for _, fileInfo := range files {
		require.Equal(t, uint64(8), fileInfo.SizeBytes)
	}

	require.NoError(t, c.FinishCommit(repo, commit.ID))
	commit2, err := c.StartCommit(repo, "master")
	require.NoError(t, err)
	_, err = c.PutFileSplit(repo, commit2.ID, "line", pfs.Delimiter_LINE, 0, 0, false, strings.NewReader("foo\nbar\nbuz\n"))
	require.NoError(t, err)
	_, err = c.PutFileSplit(repo, commit2.ID, "json", pfs.Delimiter_JSON, 0, 0, false, strings.NewReader("{}{}{}{}{}{}{}{}{}{}"))
	require.NoError(t, err)

	files, err = c.ListFile(repo, commit2.ID, "line")
	require.NoError(t, err)
	require.Equal(t, 9, len(files))
	for _, fileInfo := range files {
		require.Equal(t, uint64(4), fileInfo.SizeBytes)
	}

	require.NoError(t, c.FinishCommit(repo, commit2.ID))
	fileInfo, err := c.InspectFile(repo, commit.ID, "none")
	require.NoError(t, err)
	require.Equal(t, pfs.FileType_FILE, fileInfo.FileType)
	files, err = c.ListFile(repo, commit.ID, "line")
	require.NoError(t, err)
	require.Equal(t, 6, len(files))
	for _, fileInfo := range files {
		require.Equal(t, uint64(4), fileInfo.SizeBytes)
	}
	files, err = c.ListFile(repo, commit2.ID, "line")
	require.NoError(t, err)
	require.Equal(t, 9, len(files))
	for _, fileInfo := range files {
		require.Equal(t, uint64(4), fileInfo.SizeBytes)
	}
	files, err = c.ListFile(repo, commit.ID, "line2")
	require.NoError(t, err)
	require.Equal(t, 2, len(files))
	for _, fileInfo := range files {
		require.Equal(t, uint64(8), fileInfo.SizeBytes)
	}
	files, err = c.ListFile(repo, commit.ID, "line3")
	require.NoError(t, err)
	require.Equal(t, 2, len(files))
	for _, fileInfo := range files {
		require.Equal(t, uint64(8), fileInfo.SizeBytes)
	}
	files, err = c.ListFile(repo, commit.ID, "json")
	require.NoError(t, err)
	require.Equal(t, 20, len(files))
	for _, fileInfo := range files {
		require.Equal(t, uint64(2), fileInfo.SizeBytes)
	}
	files, err = c.ListFile(repo, commit2.ID, "json")
	require.NoError(t, err)
	require.Equal(t, 30, len(files))
	for _, fileInfo := range files {
		require.Equal(t, uint64(2), fileInfo.SizeBytes)
	}
	files, err = c.ListFile(repo, commit.ID, "json2")
	require.NoError(t, err)
	require.Equal(t, 2, len(files))
	for _, fileInfo := range files {
		require.Equal(t, uint64(4), fileInfo.SizeBytes)
	}
	files, err = c.ListFile(repo, commit.ID, "json3")
	require.NoError(t, err)
	require.Equal(t, 2, len(files))
	for _, fileInfo := range files {
		require.Equal(t, uint64(4), fileInfo.SizeBytes)
	}
}

func TestPutFileSplitBig(t *testing.T) {
	if testing.Short() {
		t.Skip("Skipping integration tests in short mode")
	}

	c := getPachClient(t)
	// create repos
	repo := tu.UniqueString("TestPutFileSplitBig")
	require.NoError(t, c.CreateRepo(repo))
	commit, err := c.StartCommit(repo, "master")
	require.NoError(t, err)
	w, err := c.PutFileSplitWriter(repo, commit.ID, "line", pfs.Delimiter_LINE, 0, 0, false)
	require.NoError(t, err)
	for i := 0; i < 1000; i++ {
		_, err = w.Write([]byte("foo\n"))
		require.NoError(t, err)
	}
	require.NoError(t, w.Close())
	require.NoError(t, c.FinishCommit(repo, commit.ID))
	files, err := c.ListFile(repo, commit.ID, "line")
	require.NoError(t, err)
	require.Equal(t, 1000, len(files))
	for _, fileInfo := range files {
		require.Equal(t, uint64(4), fileInfo.SizeBytes)
	}
}

func TestDiff(t *testing.T) {
	if testing.Short() {
		t.Skip("Skipping integration tests in short mode")
	}

	c := getPachClient(t)
	repo := tu.UniqueString("TestDiff")
	require.NoError(t, c.CreateRepo(repo))

	// Write foo
	_, err := c.StartCommit(repo, "master")
	require.NoError(t, err)
	_, err = c.PutFile(repo, "master", "foo", strings.NewReader("foo\n"))
	require.NoError(t, err)

	newFiles, oldFiles, err := c.DiffFile(repo, "master", "", "", "", "", false)
	require.NoError(t, err)
	require.Equal(t, 1, len(newFiles))
	require.Equal(t, "foo", newFiles[0].File.Path)
	require.Equal(t, 0, len(oldFiles))

	require.NoError(t, c.FinishCommit(repo, "master"))

	newFiles, oldFiles, err = c.DiffFile(repo, "master", "", "", "", "", false)
	require.NoError(t, err)
	require.Equal(t, 1, len(newFiles))
	require.Equal(t, "foo", newFiles[0].File.Path)
	require.Equal(t, 0, len(oldFiles))

	// Change the value of foo
	_, err = c.StartCommit(repo, "master")
	require.NoError(t, err)
	require.NoError(t, c.DeleteFile(repo, "master", "foo"))
	_, err = c.PutFile(repo, "master", "foo", strings.NewReader("not foo\n"))
	require.NoError(t, err)

	newFiles, oldFiles, err = c.DiffFile(repo, "master", "", "", "", "", false)
	require.NoError(t, err)
	require.Equal(t, 1, len(newFiles))
	require.Equal(t, "foo", newFiles[0].File.Path)
	require.Equal(t, 1, len(oldFiles))
	require.Equal(t, "foo", oldFiles[0].File.Path)

	require.NoError(t, c.FinishCommit(repo, "master"))

	newFiles, oldFiles, err = c.DiffFile(repo, "master", "", "", "", "", false)
	require.NoError(t, err)
	require.Equal(t, 1, len(newFiles))
	require.Equal(t, "foo", newFiles[0].File.Path)
	require.Equal(t, 1, len(oldFiles))
	require.Equal(t, "foo", oldFiles[0].File.Path)

	// Write bar
	_, err = c.StartCommit(repo, "master")
	require.NoError(t, err)
	_, err = c.PutFile(repo, "master", "bar", strings.NewReader("bar\n"))
	require.NoError(t, err)

	newFiles, oldFiles, err = c.DiffFile(repo, "master", "", "", "", "", false)
	require.NoError(t, err)
	require.Equal(t, 1, len(newFiles))
	require.Equal(t, "bar", newFiles[0].File.Path)
	require.Equal(t, 0, len(oldFiles))

	require.NoError(t, c.FinishCommit(repo, "master"))

	newFiles, oldFiles, err = c.DiffFile(repo, "master", "", "", "", "", false)
	require.NoError(t, err)
	require.Equal(t, 1, len(newFiles))
	require.Equal(t, "bar", newFiles[0].File.Path)
	require.Equal(t, 0, len(oldFiles))

	// Delete bar
	_, err = c.StartCommit(repo, "master")
	require.NoError(t, err)
	require.NoError(t, c.DeleteFile(repo, "master", "bar"))

	newFiles, oldFiles, err = c.DiffFile(repo, "master", "", "", "", "", false)
	require.NoError(t, err)
	require.Equal(t, 0, len(newFiles))
	require.Equal(t, 1, len(oldFiles))
	require.Equal(t, "bar", oldFiles[0].File.Path)

	require.NoError(t, c.FinishCommit(repo, "master"))

	newFiles, oldFiles, err = c.DiffFile(repo, "master", "", "", "", "", false)
	require.NoError(t, err)
	require.Equal(t, 0, len(newFiles))
	require.Equal(t, 1, len(oldFiles))
	require.Equal(t, "bar", oldFiles[0].File.Path)

	// Write dir/fizz and dir/buzz
	_, err = c.StartCommit(repo, "master")
	require.NoError(t, err)
	_, err = c.PutFile(repo, "master", "dir/fizz", strings.NewReader("fizz\n"))
	require.NoError(t, err)
	_, err = c.PutFile(repo, "master", "dir/buzz", strings.NewReader("buzz\n"))
	require.NoError(t, err)

	newFiles, oldFiles, err = c.DiffFile(repo, "master", "", "", "", "", false)
	require.NoError(t, err)
	require.Equal(t, 2, len(newFiles))
	require.Equal(t, 0, len(oldFiles))

	require.NoError(t, c.FinishCommit(repo, "master"))

	newFiles, oldFiles, err = c.DiffFile(repo, "master", "", "", "", "", false)
	require.NoError(t, err)
	require.Equal(t, 2, len(newFiles))
	require.Equal(t, 0, len(oldFiles))

	// Modify dir/fizz
	_, err = c.StartCommit(repo, "master")
	require.NoError(t, err)
	_, err = c.PutFile(repo, "master", "dir/fizz", strings.NewReader("fizz\n"))
	require.NoError(t, err)

	newFiles, oldFiles, err = c.DiffFile(repo, "master", "", "", "", "", false)
	require.NoError(t, err)
	require.Equal(t, 1, len(newFiles))
	require.Equal(t, "dir/fizz", newFiles[0].File.Path)
	require.Equal(t, 1, len(oldFiles))
	require.Equal(t, "dir/fizz", oldFiles[0].File.Path)

	require.NoError(t, c.FinishCommit(repo, "master"))

	newFiles, oldFiles, err = c.DiffFile(repo, "master", "", "", "", "", false)
	require.NoError(t, err)
	require.Equal(t, 1, len(newFiles))
	require.Equal(t, "dir/fizz", newFiles[0].File.Path)
	require.Equal(t, 1, len(oldFiles))
	require.Equal(t, "dir/fizz", oldFiles[0].File.Path)
}

func TestGlob(t *testing.T) {
	if testing.Short() {
		t.Skip("Skipping integration tests in short mode")
	}

	c := getPachClient(t)
	repo := tu.UniqueString("TestGlob")
	require.NoError(t, c.CreateRepo(repo))

	// Write foo
	numFiles := 100
	_, err := c.StartCommit(repo, "master")
	require.NoError(t, err)
	for i := 0; i < numFiles; i++ {
		_, err = c.PutFile(repo, "master", fmt.Sprintf("file%d", i), strings.NewReader("1"))
		require.NoError(t, err)
		_, err = c.PutFile(repo, "master", fmt.Sprintf("dir1/file%d", i), strings.NewReader("2"))
		require.NoError(t, err)
		_, err = c.PutFile(repo, "master", fmt.Sprintf("dir2/dir3/file%d", i), strings.NewReader("3"))
		require.NoError(t, err)
	}

	fileInfos, err := c.GlobFile(repo, "master", "*")
	require.NoError(t, err)
	require.Equal(t, numFiles+2, len(fileInfos))
	fileInfos, err = c.GlobFile(repo, "master", "file*")
	require.NoError(t, err)
	require.Equal(t, numFiles, len(fileInfos))
	fileInfos, err = c.GlobFile(repo, "master", "dir1/*")
	require.NoError(t, err)
	require.Equal(t, numFiles, len(fileInfos))
	fileInfos, err = c.GlobFile(repo, "master", "dir2/dir3/*")
	require.NoError(t, err)
	require.Equal(t, numFiles, len(fileInfos))
	fileInfos, err = c.GlobFile(repo, "master", "*/*")
	require.NoError(t, err)
	require.Equal(t, numFiles+1, len(fileInfos))

	require.NoError(t, c.FinishCommit(repo, "master"))

	fileInfos, err = c.GlobFile(repo, "master", "*")
	require.NoError(t, err)
	require.Equal(t, numFiles+2, len(fileInfos))
	fileInfos, err = c.GlobFile(repo, "master", "file*")
	require.NoError(t, err)
	require.Equal(t, numFiles, len(fileInfos))
	fileInfos, err = c.GlobFile(repo, "master", "dir1/*")
	require.NoError(t, err)
	require.Equal(t, numFiles, len(fileInfos))
	fileInfos, err = c.GlobFile(repo, "master", "dir2/dir3/*")
	require.NoError(t, err)
	require.Equal(t, numFiles, len(fileInfos))
	fileInfos, err = c.GlobFile(repo, "master", "*/*")
	require.NoError(t, err)
	require.Equal(t, numFiles+1, len(fileInfos))

	// Test file glob
	fileInfos, err = c.ListFile(repo, "master", "*")
	require.NoError(t, err)
	require.Equal(t, numFiles*2+1, len(fileInfos))

	fileInfos, err = c.ListFile(repo, "master", "dir2/dir3/file1?")
	require.NoError(t, err)
	require.Equal(t, 10, len(fileInfos))

	fileInfos, err = c.ListFile(repo, "master", "dir?/*")
	require.NoError(t, err)
	require.Equal(t, numFiles*2, len(fileInfos))

	var output strings.Builder
	err = c.GetFile(repo, "master", "*", 0, 0, &output)
	require.Equal(t, numFiles, len(output.String()))

	output = strings.Builder{}
	err = c.GetFile(repo, "master", "dir2/dir3/file1?", 0, 0, &output)
	require.Equal(t, 10, len(output.String()))

	output = strings.Builder{}
	err = c.GetFile(repo, "master", "**file1?", 0, 0, &output)
	require.Equal(t, 30, len(output.String()))

	output = strings.Builder{}
	err = c.GetFile(repo, "master", "**file1", 0, 0, &output)
	require.True(t, strings.Contains(output.String(), "1"))
	require.True(t, strings.Contains(output.String(), "2"))
	require.True(t, strings.Contains(output.String(), "3"))

	output = strings.Builder{}
	err = c.GetFile(repo, "master", "**file1", 1, 1, &output)
	match, err := regexp.Match("[123]", []byte(output.String()))
	require.NoError(t, err)
	require.True(t, match)

	output = strings.Builder{}
	err = c.GetFile(repo, "master", "dir?", 0, 0, &output)
	require.YesError(t, err)

	output = strings.Builder{}
	err = c.GetFile(repo, "master", "", 0, 0, &output)
	require.YesError(t, err)

	output = strings.Builder{}
	err = c.GetFile(repo, "master", "garbage", 0, 0, &output)
	require.YesError(t, err)

	_, err = c.StartCommit(repo, "master")
	require.NoError(t, err)

	err = c.DeleteFile(repo, "master", "dir2/dir3/*")
	require.NoError(t, err)
	fileInfos, err = c.GlobFile(repo, "master", "**")
	require.NoError(t, err)
	require.Equal(t, numFiles*2+3, len(fileInfos))
	err = c.DeleteFile(repo, "master", "dir?/*")
	require.NoError(t, err)
	fileInfos, err = c.GlobFile(repo, "master", "**")
	require.NoError(t, err)
	require.Equal(t, numFiles+2, len(fileInfos))
	err = c.DeleteFile(repo, "master", "/")
	require.NoError(t, err)
	fileInfos, err = c.GlobFile(repo, "master", "**")
	require.NoError(t, err)
	require.Equal(t, 0, len(fileInfos))

	require.NoError(t, c.FinishCommit(repo, "master"))

	fileInfos, err = c.GlobFile(repo, "master", "**")
	require.NoError(t, err)
	require.Equal(t, 0, len(fileInfos))
}

func TestApplyWriteOrder(t *testing.T) {
	if testing.Short() {
		t.Skip("Skipping integration tests in short mode")
	}

	c := getPachClient(t)
	repo := tu.UniqueString("TestApplyWriteOrder")
	require.NoError(t, c.CreateRepo(repo))

	// Test that fails when records are applied in lexicographic order
	// rather than mod revision order.
	_, err := c.StartCommit(repo, "master")
	require.NoError(t, err)
	_, err = c.PutFile(repo, "master", "/file", strings.NewReader(""))
	require.NoError(t, err)
	err = c.DeleteFile(repo, "master", "/")
	require.NoError(t, err)
	require.NoError(t, c.FinishCommit(repo, "master"))
	fileInfos, err := c.GlobFile(repo, "master", "**")
	require.NoError(t, err)
	require.Equal(t, 0, len(fileInfos))
}

func TestOverwrite(t *testing.T) {
	if testing.Short() {
		t.Skip("Skipping integration tests in short mode")
	}

	c := getPachClient(t)
	repo := tu.UniqueString("TestGlob")
	require.NoError(t, c.CreateRepo(repo))

	// Write foo
	_, err := c.StartCommit(repo, "master")
	require.NoError(t, err)
	_, err = c.PutFile(repo, "master", "file1", strings.NewReader("foo"))
	_, err = c.PutFileSplit(repo, "master", "file2", pfs.Delimiter_LINE, 0, 0, false, strings.NewReader("foo\nbar\nbuz\n"))
	require.NoError(t, err)
	_, err = c.PutFileSplit(repo, "master", "file3", pfs.Delimiter_LINE, 0, 0, false, strings.NewReader("foo\nbar\nbuz\n"))
	require.NoError(t, err)
	require.NoError(t, c.FinishCommit(repo, "master"))
	_, err = c.StartCommit(repo, "master")
	require.NoError(t, err)
	_, err = c.PutFileOverwrite(repo, "master", "file1", strings.NewReader("bar"), 0)
	require.NoError(t, err)
	_, err = c.PutFileOverwrite(repo, "master", "file2", strings.NewReader("buzz"), 0)
	require.NoError(t, err)
	_, err = c.PutFileSplit(repo, "master", "file3", pfs.Delimiter_LINE, 0, 0, true, strings.NewReader("0\n1\n2\n"))
	require.NoError(t, err)
	require.NoError(t, c.FinishCommit(repo, "master"))
	var buffer bytes.Buffer
	require.NoError(t, c.GetFile(repo, "master", "file1", 0, 0, &buffer))
	require.Equal(t, "bar", buffer.String())
	buffer.Reset()
	require.NoError(t, c.GetFile(repo, "master", "file2", 0, 0, &buffer))
	require.Equal(t, "buzz", buffer.String())
	fileInfos, err := c.ListFile(repo, "master", "file3")
	require.NoError(t, err)
	require.Equal(t, 3, len(fileInfos))
	for i := 0; i < 3; i++ {
		buffer.Reset()
		require.NoError(t, c.GetFile(repo, "master", fmt.Sprintf("file3/%016x", i), 0, 0, &buffer))
		require.Equal(t, fmt.Sprintf("%d\n", i), buffer.String())
	}
}

func TestCopyFile(t *testing.T) {
	if testing.Short() {
		t.Skip("Skipping integration tests in short mode")
	}

	c := getPachClient(t)
	repo := tu.UniqueString("TestCopyFile")
	require.NoError(t, c.CreateRepo(repo))
	_, err := c.StartCommit(repo, "master")
	require.NoError(t, err)
	numFiles := 5
	for i := 0; i < numFiles; i++ {
		_, err = c.PutFile(repo, "master", fmt.Sprintf("files/%d", i), strings.NewReader(fmt.Sprintf("foo %d\n", i)))
		require.NoError(t, err)
	}
	require.NoError(t, c.FinishCommit(repo, "master"))
	_, err = c.StartCommit(repo, "other")
	require.NoError(t, err)
	require.NoError(t, c.CopyFile(repo, "master", "files", repo, "other", "files", false))
	require.NoError(t, c.CopyFile(repo, "master", "files/0", repo, "other", "file0", false))
	require.NoError(t, c.FinishCommit(repo, "other"))
	for i := 0; i < numFiles; i++ {
		var b bytes.Buffer
		require.NoError(t, c.GetFile(repo, "other", fmt.Sprintf("files/%d", i), 0, 0, &b))
		require.Equal(t, fmt.Sprintf("foo %d\n", i), b.String())
	}
	var b bytes.Buffer
	require.NoError(t, c.GetFile(repo, "other", "file0", 0, 0, &b))
	require.Equal(t, "foo 0\n", b.String())
	_, err = c.StartCommit(repo, "other")
	require.NoError(t, c.CopyFile(repo, "other", "files/0", repo, "other", "files", true))
	require.NoError(t, c.FinishCommit(repo, "other"))
	b.Reset()
	require.NoError(t, c.GetFile(repo, "other", "files", 0, 0, &b))
	require.Equal(t, "foo 0\n", b.String())
}

func TestBuildCommit(t *testing.T) {
	if testing.Short() {
		t.Skip("Skipping integration tests in short mode")
	}

	c := getPachClient(t)
	repo := tu.UniqueString("TestBuildCommit")
	require.NoError(t, c.CreateRepo(repo))

	tree1, err := hashtree.NewDBHashTree("")
	require.NoError(t, err)
	fooObj, fooSize, err := c.PutObject(strings.NewReader("foo\n"))
	require.NoError(t, err)
	require.NoError(t, tree1.PutFile("foo", []*pfs.Object{fooObj}, fooSize))
	require.NoError(t, tree1.Hash())
	tree1Obj, err := hashtree.PutHashTree(c, tree1)
	_, err = c.BuildCommit(repo, "master", "", tree1Obj.Hash)
	require.NoError(t, err)
	repoInfo, err := c.InspectRepo(repo)
	require.NoError(t, err)
	require.Equal(t, uint64(fooSize), repoInfo.SizeBytes)
	commitInfo, err := c.InspectCommit(repo, "master")
	require.NoError(t, err)
	require.Equal(t, uint64(fooSize), commitInfo.SizeBytes)

	barObj, barSize, err := c.PutObject(strings.NewReader("bar\n"))
	require.NoError(t, err)
	require.NoError(t, tree1.PutFile("bar", []*pfs.Object{barObj}, barSize))
	require.NoError(t, tree1.Hash())
	tree2Obj, err := hashtree.PutHashTree(c, tree1)
	_, err = c.BuildCommit(repo, "master", "", tree2Obj.Hash)
	require.NoError(t, err)
	repoInfo, err = c.InspectRepo(repo)
	require.NoError(t, err)
	require.Equal(t, uint64(fooSize+barSize), repoInfo.SizeBytes)
	commitInfo, err = c.InspectCommit(repo, "master")
	require.NoError(t, err)
	require.Equal(t, uint64(fooSize+barSize), commitInfo.SizeBytes)
}

func TestPropagateCommit(t *testing.T) {
	c := getPachClient(t)
	repo1 := tu.UniqueString("TestPropagateCommit1")
	require.NoError(t, c.CreateRepo(repo1))
	repo2 := tu.UniqueString("TestPropagateCommit2")
	require.NoError(t, c.CreateRepo(repo2))
	require.NoError(t, c.CreateBranch(repo2, "master", "", []*pfs.Branch{pclient.NewBranch(repo1, "master")}))
	commit, err := c.StartCommit(repo1, "master")
	require.NoError(t, err)
	require.NoError(t, c.FinishCommit(repo1, commit.ID))
	commits, err := c.ListCommitByRepo(repo2)
	require.NoError(t, err)
	require.Equal(t, 1, len(commits))
}

// TestBackfillBranch implements the following DAG:
//
// A ──▶ C
//  ╲   ◀
//   ╲ ╱
//    ╳
//   ╱ ╲
// 	╱   ◀
// B ──▶ D
func TestBackfillBranch(t *testing.T) {
	c := getPachClient(t)
	require.NoError(t, c.CreateRepo("A"))
	require.NoError(t, c.CreateRepo("B"))
	require.NoError(t, c.CreateRepo("C"))
	require.NoError(t, c.CreateRepo("D"))
	require.NoError(t, c.CreateBranch("C", "master", "", []*pfs.Branch{pclient.NewBranch("A", "master"), pclient.NewBranch("B", "master")}))
	_, err := c.StartCommit("A", "master")
	require.NoError(t, err)
	require.NoError(t, c.FinishCommit("A", "master"))
	require.NoError(t, c.FinishCommit("C", "master"))
	_, err = c.StartCommit("B", "master")
	require.NoError(t, err)
	require.NoError(t, c.FinishCommit("B", "master"))
	require.NoError(t, c.FinishCommit("C", "master"))
	commits, err := c.ListCommitByRepo("C")
	require.NoError(t, err)
	require.Equal(t, 2, len(commits))

	// Create a branch in D, it should receive a single commit for the heads of `A` and `B`.
	require.NoError(t, c.CreateBranch("D", "master", "", []*pfs.Branch{pclient.NewBranch("A", "master"), pclient.NewBranch("B", "master")}))
	commits, err = c.ListCommitByRepo("D")
	require.NoError(t, err)
	require.Equal(t, 1, len(commits))
}

// TestUpdateBranch tests the following DAG:
//
// A ─▶ B ─▶ C
//
// Then updates it to:
//
// A ─▶ B ─▶ C
//      ▲
// D ───╯
//
func TestUpdateBranch(t *testing.T) {
	c := getPachClient(t)
	require.NoError(t, c.CreateRepo("A"))
	require.NoError(t, c.CreateRepo("B"))
	require.NoError(t, c.CreateRepo("C"))
	require.NoError(t, c.CreateRepo("D"))
	require.NoError(t, c.CreateBranch("B", "master", "", []*pfs.Branch{pclient.NewBranch("A", "master")}))
	require.NoError(t, c.CreateBranch("C", "master", "", []*pfs.Branch{pclient.NewBranch("B", "master")}))
	_, err := c.StartCommit("A", "master")
	require.NoError(t, err)
	require.NoError(t, c.FinishCommit("A", "master"))
	require.NoError(t, c.FinishCommit("B", "master"))
	require.NoError(t, c.FinishCommit("C", "master"))

	_, err = c.StartCommit("D", "master")
	require.NoError(t, err)
	require.NoError(t, c.FinishCommit("D", "master"))

	require.NoError(t, c.CreateBranch("B", "master", "", []*pfs.Branch{pclient.NewBranch("A", "master"), pclient.NewBranch("D", "master")}))
	require.NoError(t, c.FinishCommit("B", "master"))
	require.NoError(t, c.FinishCommit("C", "master"))
	cCommitInfo, err := c.InspectCommit("C", "master")
	require.NoError(t, err)
	require.Equal(t, 3, len(cCommitInfo.Provenance))
}

func TestBranchProvenance(t *testing.T) {
	c := getPachClient(t)
	tests := [][]struct {
		name       string
		directProv []string
		err        bool
		expectProv map[string][]string
		expectSubv map[string][]string
	}{{
		{name: "A"},
		{name: "B", directProv: []string{"A"}},
		{name: "C", directProv: []string{"B"}},
		{name: "D", directProv: []string{"C", "A"},
			expectProv: map[string][]string{"A": nil, "B": {"A"}, "C": {"B", "A"}, "D": {"A", "B", "C"}},
			expectSubv: map[string][]string{"A": {"B", "C", "D"}, "B": {"C", "D"}, "C": {"D"}, "D": {}}},
		// A ─▶ B ─▶ C ─▶ D
		// ╰─────────────⬏
		{name: "B",
			expectProv: map[string][]string{"A": {}, "B": {}, "C": {"B"}, "D": {"A", "B", "C"}},
			expectSubv: map[string][]string{"A": {"D"}, "B": {"C", "D"}, "C": {"D"}, "D": {}}},
		// A    B ─▶ C ─▶ D
		// ╰─────────────⬏
	}, {
		{name: "A"},
		{name: "B", directProv: []string{"A"}},
		{name: "C", directProv: []string{"A", "B"}},
		{name: "D", directProv: []string{"C"},
			expectProv: map[string][]string{"A": {}, "B": {"A"}, "C": {"A", "B"}, "D": {"A", "B", "C"}},
			expectSubv: map[string][]string{"A": {"B", "C", "D"}, "B": {"C", "D"}, "C": {"D"}, "D": {}}},
		// A ─▶ B ─▶ C ─▶ D
		// ╰────────⬏
		{name: "C", directProv: []string{"B"},
			expectProv: map[string][]string{"A": {}, "B": {"A"}, "C": {"A", "B"}, "D": {"A", "B", "C"}},
			expectSubv: map[string][]string{"A": {"B", "C", "D"}, "B": {"C", "D"}, "C": {"D"}, "D": {}}},
		// A ─▶ B ─▶ C ─▶ D
	}, {
		{name: "A"},
		{name: "B"},
		{name: "C", directProv: []string{"A", "B"}},
		{name: "D", directProv: []string{"C"}},
		{name: "E", directProv: []string{"A", "D"},
			expectProv: map[string][]string{"A": {}, "B": {}, "C": {"A", "B"}, "D": {"A", "B", "C"}, "E": {"A", "B", "C", "D"}},
			expectSubv: map[string][]string{"A": {"C", "D", "E"}, "B": {"C", "D", "E"}, "C": {"D", "E"}, "D": {"E"}, "E": {}}},
		// A    B ─▶ C ─▶ D ─▶ E
		// ├────────⬏          ▲
		// ╰───────────────────╯
		{name: "C", directProv: []string{"B"},
			expectProv: map[string][]string{"A": {}, "B": {}, "C": {"B"}, "D": {"B", "C"}, "E": {"A", "B", "C", "D"}},
			expectSubv: map[string][]string{"A": {"E"}, "B": {"C", "D", "E"}, "C": {"D", "E"}, "D": {"E"}, "E": {}}},
		// A    B ─▶ C ─▶ D ─▶ E
		// ╰──────────────────⬏
	}, {
		{name: "A", directProv: []string{"A"}, err: true},
		{name: "A"},
		{name: "A", directProv: []string{"A"}, err: true},
		{name: "B", directProv: []string{"A"}},
		{name: "A", directProv: []string{"B"}, err: true},
	},
	}
	for i, test := range tests {
		t.Run(fmt.Sprintf("%d", i), func(t *testing.T) {
			repo := tu.UniqueString("repo")
			require.NoError(t, c.CreateRepo(repo))
			for iStep, step := range test {
				var provenance []*pfs.Branch
				for _, branch := range step.directProv {
					provenance = append(provenance, pclient.NewBranch(repo, branch))
				}
				err := c.CreateBranch(repo, step.name, "", provenance)
				if step.err {
					require.YesError(t, err, "%d> CreateBranch(\"%s\", %v)", iStep, step.name, step.directProv)
				} else {
					require.NoError(t, err, "%d> CreateBranch(\"%s\", %v)", iStep, step.name, step.directProv)
				}
				for branch, expectedProv := range step.expectProv {
					bi, err := c.InspectBranch(repo, branch)
					require.NoError(t, err)
					sort.Strings(expectedProv)
					require.Equal(t, len(expectedProv), len(bi.Provenance))
					for _, b := range bi.Provenance {
						i := sort.SearchStrings(expectedProv, b.Name)
						if i >= len(expectedProv) || expectedProv[i] != b.Name {
							t.Fatalf("provenance for %s contains: %s, but should only contain: %v", branch, b.Name, expectedProv)
						}
					}
				}
				for branch, expectedSubv := range step.expectSubv {
					bi, err := c.InspectBranch(repo, branch)
					require.NoError(t, err)
					sort.Strings(expectedSubv)
					require.Equal(t, len(expectedSubv), len(bi.Subvenance))
					for _, b := range bi.Subvenance {
						i := sort.SearchStrings(expectedSubv, b.Name)
						if i >= len(expectedSubv) || expectedSubv[i] != b.Name {
							t.Fatalf("subvenance for %s contains: %s, but should only contain: %v", branch, b.Name, expectedSubv)
						}
					}
				}
			}
		})
	}
	// t.Run("1", func(t *testing.T) {
	// 	c := getPachClient(t)
	// 	require.NoError(t, c.CreateRepo("A"))
	// 	require.NoError(t, c.CreateRepo("B"))
	// 	require.NoError(t, c.CreateRepo("C"))
	// 	require.NoError(t, c.CreateRepo("D"))

	// 	require.NoError(t, c.CreateBranch("B", "master", "", []*pfs.Branch{pclient.NewBranch("A", "master")}))
	// 	require.NoError(t, c.CreateBranch("C", "master", "", []*pfs.Branch{pclient.NewBranch("B", "master")}))
	// 	require.NoError(t, c.CreateBranch("D", "master", "", []*pfs.Branch{pclient.NewBranch("C", "master"), pclient.NewBranch("A", "master")}))

	// 	aMaster, err := c.InspectBranch("A", "master")
	// 	require.NoError(t, err)
	// 	require.Equal(t, 3, len(aMaster.Subvenance))

	// 	cMaster, err := c.InspectBranch("C", "master")
	// 	require.NoError(t, err)
	// 	require.Equal(t, 2, len(cMaster.Provenance))

	// 	dMaster, err := c.InspectBranch("D", "master")
	// 	require.NoError(t, err)
	// 	require.Equal(t, 3, len(dMaster.Provenance))

	// 	require.NoError(t, c.CreateBranch("B", "master", "", nil))

	// 	aMaster, err = c.InspectBranch("A", "master")
	// 	require.NoError(t, err)
	// 	require.Equal(t, 1, len(aMaster.Subvenance))

	// 	cMaster, err = c.InspectBranch("C", "master")
	// 	require.NoError(t, err)
	// 	require.Equal(t, 1, len(cMaster.Provenance))

	// 	dMaster, err = c.InspectBranch("D", "master")
	// 	require.NoError(t, err)
	// 	require.Equal(t, 3, len(dMaster.Provenance))
	// })
	// t.Run("2", func(t *testing.T) {
	// 	c := getPachClient(t)
	// 	require.NoError(t, c.CreateRepo("A"))
	// 	require.NoError(t, c.CreateRepo("B"))
	// 	require.NoError(t, c.CreateRepo("C"))
	// 	require.NoError(t, c.CreateRepo("D"))

	// 	require.NoError(t, c.CreateBranch("B", "master", "", []*pfs.Branch{pclient.NewBranch("A", "master")}))
	// 	require.NoError(t, c.CreateBranch("C", "master", "", []*pfs.Branch{pclient.NewBranch("B", "master"), pclient.NewBranch("A", "master")}))
	// 	require.NoError(t, c.CreateBranch("D", "master", "", []*pfs.Branch{pclient.NewBranch("C", "master")}))
	// })
}

func TestChildCommits(t *testing.T) {
	c := getPachClient(t)
	require.NoError(t, c.CreateRepo("A"))
	require.NoError(t, c.CreateBranch("A", "master", "", nil))

	// Small helper function wrapping c.InspectCommit, because it's called a lot
	inspect := func(repo, commit string) *pfs.CommitInfo {
		commitInfo, err := c.InspectCommit(repo, commit)
		require.NoError(t, err)
		return commitInfo
	}

	commit1, err := c.StartCommit("A", "master")
	require.NoError(t, err)
	commits, err := c.ListCommit("A", "master", "", 0)
	t.Logf("%v", commits)
	require.NoError(t, c.FinishCommit("A", "master"))

	commit2, err := c.StartCommit("A", "master")
	require.NoError(t, err)

	// Inspect commit 1 and 2
	commit1Info, commit2Info := inspect("A", commit1.ID), inspect("A", commit2.ID)
	require.Equal(t, commit1.ID, commit2Info.ParentCommit.ID)
	require.ElementsEqualUnderFn(t, []string{commit2.ID}, commit1Info.ChildCommits, CommitToID)

	// Delete commit 2 and make sure it's removed from commit1.ChildCommits
	require.NoError(t, c.DeleteCommit("A", commit2.ID))
	commit1Info = inspect("A", commit1.ID)
	require.ElementsEqualUnderFn(t, nil, commit1Info.ChildCommits, CommitToID)

	// Re-create commit2, and create a third commit also extending from commit1.
	// Make sure both appear in commit1.children
	commit2, err = c.StartCommit("A", "master")
	require.NoError(t, err)
	require.NoError(t, c.FinishCommit("A", commit2.ID))
	commit3, err := c.PfsAPIClient.StartCommit(c.Ctx(), &pfs.StartCommitRequest{
		Parent: pclient.NewCommit("A", commit1.ID),
	})
	require.NoError(t, err)
	commit1Info = inspect("A", commit1.ID)
	require.ElementsEqualUnderFn(t, []string{commit2.ID, commit3.ID}, commit1Info.ChildCommits, CommitToID)

	// Delete commit3 and make sure commit1 has the right children
	require.NoError(t, c.DeleteCommit("A", commit3.ID))
	commit1Info = inspect("A", commit1.ID)
	require.ElementsEqualUnderFn(t, []string{commit2.ID}, commit1Info.ChildCommits, CommitToID)

	// Create a downstream branch in the same repo, then commit to "A" and make
	// sure the new HEAD commit is in the parent's children (i.e. test
	// propagateCommit)
	require.NoError(t, c.CreateBranch("A", "out", "", []*pfs.Branch{
		pclient.NewBranch("A", "master"),
	}))
	outCommit1ID := inspect("A", "out").Commit.ID
	commit3, err = c.StartCommit("A", "master")
	require.NoError(t, err)
	c.FinishCommit("A", commit3.ID)
	// Re-inspect outCommit1, which has been updated by StartCommit
	outCommit1, outCommit2 := inspect("A", outCommit1ID), inspect("A", "out")
	require.Equal(t, outCommit1.Commit.ID, outCommit2.ParentCommit.ID)
	require.ElementsEqualUnderFn(t, []string{outCommit2.Commit.ID}, outCommit1.ChildCommits, CommitToID)

	// create a new branch in a different repo and do the same test again
	require.NoError(t, c.CreateRepo("B"))
	require.NoError(t, c.CreateBranch("B", "master", "", []*pfs.Branch{
		pclient.NewBranch("A", "master"),
	}))
	bCommit1ID := inspect("B", "master").Commit.ID
	commit3, err = c.StartCommit("A", "master")
	require.NoError(t, err)
	c.FinishCommit("A", commit3.ID)
	// Re-inspect bCommit1, which has been updated by StartCommit
	bCommit1, bCommit2 := inspect("B", bCommit1ID), inspect("B", "master")
	require.Equal(t, bCommit1.Commit.ID, bCommit2.ParentCommit.ID)
	require.ElementsEqualUnderFn(t, []string{bCommit2.Commit.ID}, bCommit1.ChildCommits, CommitToID)

	// create a new branch in a different repo, then update it so that two commits
	// are generated. Make sure the second commit is in the parent's children
	require.NoError(t, c.CreateRepo("C"))
	require.NoError(t, c.CreateBranch("C", "master", "", []*pfs.Branch{
		pclient.NewBranch("A", "master"),
	}))
	cCommit1ID := inspect("C", "master").Commit.ID // Get new commit's ID
	require.NoError(t, c.CreateBranch("C", "master", "master", []*pfs.Branch{
		pclient.NewBranch("A", "master"),
		pclient.NewBranch("B", "master"),
	}))
	// Re-inspect cCommit1, which has been updated by CreateBranch
	cCommit1, cCommit2 := inspect("C", cCommit1ID), inspect("C", "master")
	require.Equal(t, cCommit1.Commit.ID, cCommit2.ParentCommit.ID)
	require.ElementsEqualUnderFn(t, []string{cCommit2.Commit.ID}, cCommit1.ChildCommits, CommitToID)
}

func TestStartCommitFork(t *testing.T) {
	c := getPachClient(t)
	require.NoError(t, c.CreateRepo("A"))
	require.NoError(t, c.CreateBranch("A", "master", "", nil))
	commit, err := c.StartCommit("A", "master")
	require.NoError(t, err)
	c.FinishCommit("A", commit.ID)
	commit2, err := c.PfsAPIClient.StartCommit(c.Ctx(), &pfs.StartCommitRequest{
		Branch: "master2",
		Parent: pclient.NewCommit("A", "master"),
	})
	require.NoError(t, err)
	require.NoError(t, c.FinishCommit("A", commit2.ID))

	commits, err := c.ListCommit("A", "master2", "", 0)
	require.NoError(t, err)
	require.ElementsEqualUnderFn(t, []string{commit.ID, commit2.ID}, commits, CommitInfoToID)
}

// TestUpdateBranchNewOutputCommit tests the following corner case:
// A ──▶ C
// B
//
// Becomes:
//
// A  ╭▶ C
// B ─╯
//
// C should create a new output commit to process its unprocessed inputs in B
func TestUpdateBranchNewOutputCommit(t *testing.T) {
	c := getPachClient(t)
	require.NoError(t, c.CreateRepo("A"))
	require.NoError(t, c.CreateRepo("B"))
	require.NoError(t, c.CreateRepo("C"))
	require.NoError(t, c.CreateBranch("A", "master", "", nil))
	require.NoError(t, c.CreateBranch("B", "master", "", nil))
	require.NoError(t, c.CreateBranch("C", "master", "",
		[]*pfs.Branch{pclient.NewBranch("A", "master")}))

	// Create commits in A and B
	commit, err := c.StartCommit("A", "master")
	require.NoError(t, err)
	c.FinishCommit("A", commit.ID)
	commit, err = c.StartCommit("B", "master")
	require.NoError(t, err)
	c.FinishCommit("A", commit.ID)

	// Check for first output commit in C
	commits, err := c.ListCommit("C", "master", "", 0)
	require.NoError(t, err)
	require.Equal(t, 1, len(commits))

	// Update the provenance of C/master and make sure it creates a new commit
	require.NoError(t, c.CreateBranch("C", "master", "master",
		[]*pfs.Branch{pclient.NewBranch("B", "master")}))
	commits, err = c.ListCommit("C", "master", "", 0)
	require.NoError(t, err)
	require.Equal(t, 2, len(commits))
}

// TestDeleteCommitBigSubvenance deletes a commit that is upstream of a large
// stack of pipeline outputs and makes sure that parenthood and such are handled
// correctly.
// DAG (dots are commits):
//  schema:
//   ...   ─────╮
//              │  pipeline:
//  logs:       ├─▶ .............
//   .......... ╯
// Tests:
//   there are four cases tested here, in this order (b/c easy setup)
// 1. Delete parent commit -> child rewritten to point to a live commit
// 2. Delete branch HEAD   -> output branch rewritten to point to a live commit
// 3. Delete branch HEAD   -> output branch rewritten to point to nil
// 4. Delete parent commit -> child rewritten to point to nil
func TestDeleteCommitBigSubvenance(t *testing.T) {
	c := getPachClient(t)

	// two input repos, one with many commits (logs), and one with few (schema)
	require.NoError(t, c.CreateRepo("logs"))
	require.NoError(t, c.CreateRepo("schema"))

	// Commit to logs and schema (so that "pipeline" has an initial output commit,
	// and we can check that it updates this initial commit's child appropriately)
	for _, repo := range []string{"schema", "logs"} {
		commit, err := c.StartCommit(repo, "master")
		require.NoError(t, err)
		require.NoError(t, c.FinishCommit(repo, commit.ID))
	}

	// Create an output branch, in "pipeline"
	require.NoError(t, c.CreateRepo("pipeline"))
	require.NoError(t, c.CreateBranch("pipeline", "master", "", []*pfs.Branch{
		pclient.NewBranch("schema", "master"),
		pclient.NewBranch("logs", "master"),
	}))
	commits, err := c.ListCommit("pipeline", "master", "", 0)
	require.NoError(t, err)
	require.Equal(t, 1, len(commits))

	// Case 1
	// - Commit to "schema", creating a second output commit in 'pipeline' (this
	//   is bigSubvCommit)
	// - Commit to "logs" 10 more times, so that the commit to "schema" has 11
	//   commits in its subvenance
	// - Commit to "schema" again creating a 12th commit in 'pipeline'
	// - Delete bigSubvCommit
	// - Now there are 2 output commits in 'pipeline', and the parent of the first
	//   commit is the second commit (makes sure that the first commit's parent is
	//   rewritten back to the last live commit)
	bigSubvCommit, err := c.StartCommit("schema", "master")
	require.NoError(t, err)
	require.NoError(t, c.FinishCommit("schema", bigSubvCommit.ID))
	for i := 0; i < 10; i++ {
		commit, err := c.StartCommit("logs", "master")
		require.NoError(t, err)
		require.NoError(t, c.FinishCommit("logs", commit.ID))
	}
	commit, err := c.StartCommit("schema", "master")
	require.NoError(t, err)
	require.NoError(t, c.FinishCommit("schema", commit.ID))

	// Make sure there are 13 output commits in 'pipeline' to start (one from
	// creation, one from the second 'schema' commit, 10 from the 'logs' commits,
	// and one more from the third 'schema' commit)
	commits, err = c.ListCommit("pipeline", "master", "", 0)
	require.NoError(t, err)
	require.Equal(t, 13, len(commits))

	require.NoError(t, c.DeleteCommit("schema", bigSubvCommit.ID))

	commits, err = c.ListCommit("pipeline", "master", "", 0)
	require.NoError(t, err)
	require.Equal(t, 2, len(commits))
	require.Equal(t, commits[1].Commit.ID, commits[0].ParentCommit.ID)
	require.Equal(t, commits[1].ChildCommits[0].ID, commits[0].Commit.ID)

	// Case 2
	// - reset bigSubvCommit to be the head commit of 'schema/master'
	// - commit to 'logs' 10 more times
	// - delete bigSubvCommit
	// - Now there should be two commits in 'pipeline':
	//   - One started by DeleteCommit (with provenance schema/master and
	//     logs/masterand
	//   - The oldest commit in 'pipeline', from the setup
	// - The second commit is the parent of the first
	//
	// This makes sure that the branch pipeline/master is rewritten back to
	// the last live commit, and that it creates a new output commit when branches
	// have unprocesed HEAD commits
	commits, err = c.ListCommit("schema", "master", "", 0)
	require.NoError(t, err)
	require.Equal(t, 2, len(commits))
	bigSubvCommitInfo, err := c.InspectCommit("schema", "master")
	require.NoError(t, err)
	bigSubvCommit = bigSubvCommitInfo.Commit
	for i := 0; i < 10; i++ {
		commit, err = c.StartCommit("logs", "master")
		require.NoError(t, err)
		require.NoError(t, c.FinishCommit("logs", commit.ID))
	}

	require.NoError(t, c.DeleteCommit("schema", bigSubvCommit.ID))

	commits, err = c.ListCommit("pipeline", "master", "", 0)
	require.NoError(t, err)
	require.Equal(t, 2, len(commits))
	pipelineMaster, err := c.InspectCommit("pipeline", "master")
	require.NoError(t, err)
	require.Equal(t, pipelineMaster.Commit.ID, commits[0].Commit.ID)
	require.Equal(t, pipelineMaster.ParentCommit.ID, commits[1].Commit.ID)

	// Case 3
	// - reset bigSubvCommit to be the head of 'schema/master' (the only commit)
	// - commit to 'logs' 10 more times
	// - delete bigSubvCommit
	// - Now there should be one commit in 'pipeline' (started by DeleteCommit, to
	//   process 'logs/master' alone) and its parent should be nil
	//   (makes sure that the branch pipeline/master is rewritten back to nil)
	// - Further test: delete all commits in schema and logs, and make sure that
	//   'pipeline/master' actually points to nil, as there are no input commits
	commits, err = c.ListCommit("schema", "master", "", 0)
	require.NoError(t, err)
	require.Equal(t, 1, len(commits))
	bigSubvCommit = commits[0].Commit
	// bigSubvCommitInfo, err = c.InspectCommit(schema, "master")
	// require.NoError(t, err)
	// bigSubvCommit = bigSubvCommitInfo.Commit
	for i := 0; i < 10; i++ {
		commit, err = c.StartCommit("logs", "master")
		require.NoError(t, err)
		require.NoError(t, c.FinishCommit("logs", commit.ID))
	}

	require.NoError(t, c.DeleteCommit("schema", bigSubvCommit.ID))

	commits, err = c.ListCommit("pipeline", "master", "", 0)
	require.NoError(t, err)
	require.Equal(t, 1, len(commits))
	pipelineMaster, err = c.InspectCommit("pipeline", "master")
	require.NoError(t, err)
	require.Equal(t, pipelineMaster.Commit.ID, commits[0].Commit.ID)
	require.Nil(t, pipelineMaster.ParentCommit)

	// Delete all input commits--DeleteCommit should reset 'pipeline/master' to
	// nil, and should not create a new output commit this time
	commits, err = c.ListCommit("schema", "master", "", 0)
	require.NoError(t, err)
	for _, commitInfo := range commits {
		require.NoError(t, c.DeleteCommit("schema", commitInfo.Commit.ID))
	}
	commits, err = c.ListCommit("logs", "master", "", 0)
	require.NoError(t, err)
	for _, commitInfo := range commits {
		require.NoError(t, c.DeleteCommit("logs", commitInfo.Commit.ID))
	}
	commits, err = c.ListCommit("pipeline", "master", "", 0)
	require.NoError(t, err)
	require.Equal(t, 0, len(commits))
	pipelineMaster, err = c.InspectCommit("pipeline", "master")
	require.YesError(t, err)
	require.Matches(t, "has no head", err.Error())

	// Case 4
	// - commit to 'schema' and reset bigSubvCommit to be the head
	//   (bigSubvCommit is now the only commit in 'schema/master')
	// - Commit to 'logs' 10 more times
	// - Commit to schema again
	// - Delete bigSubvCommit
	// - Now there should be one commit in 'pipeline', and its parent is nil
	// (makes sure that the the commit is rewritten back to 'nil'
	// schema, logs, and pipeline are now all completely empty again
	commits, err = c.ListCommit("schema", "master", "", 0)
	require.NoError(t, err)
	require.Equal(t, 0, len(commits))
	bigSubvCommit, err = c.StartCommit("schema", "master")
	require.NoError(t, err)
	require.NoError(t, c.FinishCommit("schema", bigSubvCommit.ID))
	for i := 0; i < 10; i++ {
		commit, err = c.StartCommit("logs", "master")
		require.NoError(t, err)
		require.NoError(t, c.FinishCommit("logs", commit.ID))
	}
	commit, err = c.StartCommit("schema", "master")
	require.NoError(t, err)
	require.NoError(t, c.FinishCommit("schema", commit.ID))

	require.NoError(t, c.DeleteCommit("schema", bigSubvCommit.ID))

	commits, err = c.ListCommit("pipeline", "master", "", 0)
	require.NoError(t, err)
	require.Equal(t, 1, len(commits))
	pipelineMaster, err = c.InspectCommit("pipeline", "master")
	require.NoError(t, err)
	require.Nil(t, pipelineMaster.ParentCommit)
}

// TestDeleteCommitMultipleChildrenSingleCommit tests that when you have the
// following commit graph in a repo:
// c   d
//  ↘ ↙
//   b
//   ↓
//   a
//
// and you delete commit 'b', what you end up with is:
//
// c   d
//  ↘ ↙
//   a
func TestDeleteCommitMultipleChildrenSingleCommit(t *testing.T) {
	cli := getPachClient(t)
	require.NoError(t, cli.CreateRepo("repo"))
	require.NoError(t, cli.CreateBranch("repo", "master", "", nil))

	// Create commits 'a' and 'b'
	a, err := cli.StartCommit("repo", "master")
	require.NoError(t, err)
	require.NoError(t, cli.FinishCommit("repo", a.ID))
	b, err := cli.StartCommit("repo", "master")
	require.NoError(t, err)
	require.NoError(t, cli.FinishCommit("repo", b.ID))

	// Create second branch
	require.NoError(t, cli.CreateBranch("repo", "master2", "master", nil))

	// Create commits 'c' and 'd'
	c, err := cli.StartCommit("repo", "master")
	require.NoError(t, err)
	require.NoError(t, cli.FinishCommit("repo", c.ID))
	d, err := cli.StartCommit("repo", "master2")
	require.NoError(t, err)
	require.NoError(t, cli.FinishCommit("repo", d.ID))

	// Collect info re: a, b, c, and d, and make sure that the parent/child
	// relationships are all correct
	aInfo, err := cli.InspectCommit("repo", a.ID)
	bInfo, err := cli.InspectCommit("repo", b.ID)
	cInfo, err := cli.InspectCommit("repo", c.ID)
	dInfo, err := cli.InspectCommit("repo", d.ID)

	require.Nil(t, aInfo.ParentCommit)
	require.ElementsEqualUnderFn(t, []string{b.ID}, aInfo.ChildCommits, CommitToID)

	require.Equal(t, a.ID, bInfo.ParentCommit.ID)
	require.ElementsEqualUnderFn(t, []string{c.ID, d.ID}, bInfo.ChildCommits, CommitToID)

	require.Equal(t, b.ID, cInfo.ParentCommit.ID)
	require.Equal(t, 0, len(cInfo.ChildCommits))

	require.Equal(t, b.ID, dInfo.ParentCommit.ID)
	require.Equal(t, 0, len(dInfo.ChildCommits))

	// Delete commit 'b'
	cli.DeleteCommit("repo", b.ID)

	// Collect info re: a, c, and d, and make sure that the parent/child
	// relationships are still correct
	aInfo, err = cli.InspectCommit("repo", a.ID)
	cInfo, err = cli.InspectCommit("repo", c.ID)
	dInfo, err = cli.InspectCommit("repo", d.ID)

	require.Nil(t, aInfo.ParentCommit)
	require.ElementsEqualUnderFn(t, []string{c.ID, d.ID}, aInfo.ChildCommits, CommitToID)

	require.Equal(t, a.ID, cInfo.ParentCommit.ID)
	require.Equal(t, 0, len(cInfo.ChildCommits))

	require.Equal(t, a.ID, dInfo.ParentCommit.ID)
	require.Equal(t, 0, len(dInfo.ChildCommits))
}

// TestDeleteCommitMultiLevelChildrenNilParent tests that when you have the
// following commit graph in a repo:
//
//    ↙f
//   c
//   ↓↙e
//   b
//   ↓↙d
//   a
//
// and you delete commits 'a', 'b' and 'c' (in a single call), what you end up
// with is:
//
// d e f
//  ↘↓↙
//  nil
func TestDeleteCommitMultiLevelChildrenNilParent(t *testing.T) {
	cli := getPachClient(t)
	require.NoError(t, cli.CreateRepo("upstream1"))
	require.NoError(t, cli.CreateRepo("upstream2"))
	// commit to both inputs
	_, err := cli.StartCommit("upstream1", "master")
	require.NoError(t, err)
	require.NoError(t, cli.FinishCommit("upstream1", "master"))
	deleteMeCommit, err := cli.StartCommit("upstream2", "master")
	require.NoError(t, err)
	require.NoError(t, cli.FinishCommit("upstream2", "master"))

	// Create main repo (will have the commit graphs above
	require.NoError(t, cli.CreateRepo("repo"))
	require.NoError(t, cli.CreateBranch("repo", "master", "", []*pfs.Branch{
		pclient.NewBranch("upstream1", "master"),
		pclient.NewBranch("upstream2", "master"),
	}))

	// Create commit 'a'
	aInfo, err := cli.InspectCommit("repo", "master")
	require.NoError(t, err)
	a := aInfo.Commit
	require.NoError(t, cli.FinishCommit("repo", a.ID))

	// Create 'd'
	resp, err := cli.PfsAPIClient.StartCommit(cli.Ctx(), &pfs.StartCommitRequest{
		Parent: pclient.NewCommit("repo", a.ID),
	})
	require.NoError(t, err)
	d := pclient.NewCommit("repo", resp.ID)
	require.NoError(t, cli.FinishCommit("repo", resp.ID))

	// Create 'b'
	// (commit to upstream1, so that a & b have same prov commit in upstream2)
	_, err = cli.StartCommit("upstream1", "master")
	require.NoError(t, err)
	require.NoError(t, cli.FinishCommit("upstream1", "master"))
	bInfo, err := cli.InspectCommit("repo", "master")
	require.NoError(t, err)
	b := bInfo.Commit
	require.NoError(t, cli.FinishCommit("repo", b.ID))

	// Create 'e'
	resp, err = cli.PfsAPIClient.StartCommit(cli.Ctx(), &pfs.StartCommitRequest{
		Parent: pclient.NewCommit("repo", b.ID),
	})
	require.NoError(t, err)
	e := pclient.NewCommit("repo", resp.ID)
	require.NoError(t, cli.FinishCommit("repo", resp.ID))

	// Create 'c'
	// (commit to upstream1, so that a, b & c have same prov commit in upstream2)
	_, err = cli.StartCommit("upstream1", "master")
	require.NoError(t, err)
	require.NoError(t, cli.FinishCommit("upstream1", "master"))
	cInfo, err := cli.InspectCommit("repo", "master")
	require.NoError(t, err)
	c := cInfo.Commit
	require.NoError(t, cli.FinishCommit("repo", c.ID))

	// Create 'f'
	resp, err = cli.PfsAPIClient.StartCommit(cli.Ctx(), &pfs.StartCommitRequest{
		Parent: pclient.NewCommit("repo", c.ID),
	})
	require.NoError(t, err)
	f := pclient.NewCommit("repo", resp.ID)
	require.NoError(t, cli.FinishCommit("repo", resp.ID))

	// Make sure child/parent relationships are as shown in first diagram
	commits, err := cli.ListCommit("repo", "", "", 0)
	require.Equal(t, 6, len(commits))
	aInfo, err = cli.InspectCommit("repo", a.ID)
	require.NoError(t, err)
	bInfo, err = cli.InspectCommit("repo", b.ID)
	require.NoError(t, err)
	cInfo, err = cli.InspectCommit("repo", c.ID)
	require.NoError(t, err)
	dInfo, err := cli.InspectCommit("repo", d.ID)
	require.NoError(t, err)
	eInfo, err := cli.InspectCommit("repo", e.ID)
	require.NoError(t, err)
	fInfo, err := cli.InspectCommit("repo", f.ID)
	require.NoError(t, err)

	require.Nil(t, aInfo.ParentCommit)
	require.Equal(t, a.ID, bInfo.ParentCommit.ID)
	require.Equal(t, a.ID, dInfo.ParentCommit.ID)
	require.Equal(t, b.ID, cInfo.ParentCommit.ID)
	require.Equal(t, b.ID, eInfo.ParentCommit.ID)
	require.Equal(t, c.ID, fInfo.ParentCommit.ID)
	require.ElementsEqualUnderFn(t, []string{b.ID, d.ID}, aInfo.ChildCommits, CommitToID)
	require.ElementsEqualUnderFn(t, []string{c.ID, e.ID}, bInfo.ChildCommits, CommitToID)
	require.ElementsEqualUnderFn(t, []string{f.ID}, cInfo.ChildCommits, CommitToID)
	require.Nil(t, dInfo.ChildCommits)
	require.Nil(t, eInfo.ChildCommits)
	require.Nil(t, fInfo.ChildCommits)

	// Delete commit in upstream2, which deletes b & c
	require.NoError(t, cli.DeleteCommit("upstream2", deleteMeCommit.ID))

	// Re-read commit info to get new parents/children
	dInfo, err = cli.InspectCommit("repo", d.ID)
	require.NoError(t, err)
	eInfo, err = cli.InspectCommit("repo", e.ID)
	require.NoError(t, err)
	fInfo, err = cli.InspectCommit("repo", f.ID)
	require.NoError(t, err)

	// Make sure child/parent relationships are as shown in second diagram
	commits, err = cli.ListCommit("repo", "", "", 0)
	// Delete commit does start an additional output commit, but we're ignoring it
	require.Equal(t, 4, len(commits))
	require.Nil(t, eInfo.ParentCommit)
	require.Nil(t, fInfo.ParentCommit)
	require.Nil(t, dInfo.ChildCommits)
	require.Nil(t, eInfo.ChildCommits)
	require.Nil(t, fInfo.ChildCommits)
}

// Tests that when you have the following commit graph in a *downstream* repo:
//
//    ↙f
//   c
//   ↓↙e
//   b
//   ↓↙d
//   a
//
// and you delete commits 'b' and 'c' (in a single call), what you end up with
// is:
//
// d e f
//  ↘↓↙
//   a
// This makes sure that multiple live children are re-pointed at a live parent
// if appropriate
func TestDeleteCommitMultiLevelChildren(t *testing.T) {
	cli := getPachClient(t)
	require.NoError(t, cli.CreateRepo("upstream1"))
	require.NoError(t, cli.CreateRepo("upstream2"))
	// commit to both inputs
	_, err := cli.StartCommit("upstream1", "master")
	require.NoError(t, err)
	require.NoError(t, cli.FinishCommit("upstream1", "master"))
	_, err = cli.StartCommit("upstream2", "master")
	require.NoError(t, err)
	require.NoError(t, cli.FinishCommit("upstream2", "master"))

	// Create main repo (will have the commit graphs above
	require.NoError(t, cli.CreateRepo("repo"))
	require.NoError(t, cli.CreateBranch("repo", "master", "", []*pfs.Branch{
		pclient.NewBranch("upstream1", "master"),
		pclient.NewBranch("upstream2", "master"),
	}))

	// Create commit 'a'
	aInfo, err := cli.InspectCommit("repo", "master")
	require.NoError(t, err)
	a := aInfo.Commit
	require.NoError(t, cli.FinishCommit("repo", a.ID))

	// Create 'd'
	resp, err := cli.PfsAPIClient.StartCommit(cli.Ctx(), &pfs.StartCommitRequest{
		Parent: pclient.NewCommit("repo", a.ID),
	})
	require.NoError(t, err)
	d := pclient.NewCommit("repo", resp.ID)
	require.NoError(t, cli.FinishCommit("repo", resp.ID))

	// Create 'b'
	// (a & b have same prov commit in upstream2, so this is the commit that will
	// be deleted, as both b and c are provenant on it)
	deleteMeCommit, err := cli.StartCommit("upstream1", "master")
	require.NoError(t, err)
	require.NoError(t, cli.FinishCommit("upstream1", "master"))
	bInfo, err := cli.InspectCommit("repo", "master")
	require.NoError(t, err)
	b := bInfo.Commit
	require.NoError(t, cli.FinishCommit("repo", b.ID))

	// Create 'e'
	resp, err = cli.PfsAPIClient.StartCommit(cli.Ctx(), &pfs.StartCommitRequest{
		Parent: pclient.NewCommit("repo", b.ID),
	})
	require.NoError(t, err)
	e := pclient.NewCommit("repo", resp.ID)
	require.NoError(t, cli.FinishCommit("repo", resp.ID))

	// Create 'c'
	// (commit to upstream2, so that b & c have same prov commit in upstream1)
	_, err = cli.StartCommit("upstream2", "master")
	require.NoError(t, err)
	require.NoError(t, cli.FinishCommit("upstream2", "master"))
	cInfo, err := cli.InspectCommit("repo", "master")
	require.NoError(t, err)
	c := cInfo.Commit
	require.NoError(t, cli.FinishCommit("repo", c.ID))

	// Create 'f'
	resp, err = cli.PfsAPIClient.StartCommit(cli.Ctx(), &pfs.StartCommitRequest{
		Parent: pclient.NewCommit("repo", c.ID),
	})
	require.NoError(t, err)
	f := pclient.NewCommit("repo", resp.ID)
	require.NoError(t, cli.FinishCommit("repo", resp.ID))

	// Make sure child/parent relationships are as shown in first diagram
	commits, err := cli.ListCommit("repo", "", "", 0)
	require.Equal(t, 6, len(commits))
	aInfo, err = cli.InspectCommit("repo", a.ID)
	require.NoError(t, err)
	bInfo, err = cli.InspectCommit("repo", b.ID)
	require.NoError(t, err)
	cInfo, err = cli.InspectCommit("repo", c.ID)
	require.NoError(t, err)
	dInfo, err := cli.InspectCommit("repo", d.ID)
	require.NoError(t, err)
	eInfo, err := cli.InspectCommit("repo", e.ID)
	require.NoError(t, err)
	fInfo, err := cli.InspectCommit("repo", f.ID)
	require.NoError(t, err)

	require.Nil(t, aInfo.ParentCommit)
	require.Equal(t, a.ID, bInfo.ParentCommit.ID)
	require.Equal(t, a.ID, dInfo.ParentCommit.ID)
	require.Equal(t, b.ID, cInfo.ParentCommit.ID)
	require.Equal(t, b.ID, eInfo.ParentCommit.ID)
	require.Equal(t, c.ID, fInfo.ParentCommit.ID)
	require.ElementsEqualUnderFn(t, []string{b.ID, d.ID}, aInfo.ChildCommits, CommitToID)
	require.ElementsEqualUnderFn(t, []string{c.ID, e.ID}, bInfo.ChildCommits, CommitToID)
	require.ElementsEqualUnderFn(t, []string{f.ID}, cInfo.ChildCommits, CommitToID)
	require.Nil(t, dInfo.ChildCommits)
	require.Nil(t, eInfo.ChildCommits)
	require.Nil(t, fInfo.ChildCommits)

	// Delete second commit in upstream2, which deletes b & c
	require.NoError(t, cli.DeleteCommit("upstream1", deleteMeCommit.ID))

	// Re-read commit info to get new parents/children
	aInfo, err = cli.InspectCommit("repo", a.ID)
	require.NoError(t, err)
	dInfo, err = cli.InspectCommit("repo", d.ID)
	require.NoError(t, err)
	eInfo, err = cli.InspectCommit("repo", e.ID)
	require.NoError(t, err)
	fInfo, err = cli.InspectCommit("repo", f.ID)
	require.NoError(t, err)

	// Make sure child/parent relationships are as shown in second diagram. Note
	// that after 'b' and 'c' are deleted, DeleteCommit creates a new commit:
	// - 'repo/master' points to 'a'
	// - DeleteCommit starts a new output commit to process 'upstream1/master'
	//   and 'upstream2/master'
	// - The new output commit is started in 'repo/master' and is also a child of
	//   'a'
	commits, err = cli.ListCommit("repo", "", "", 0)
	require.Equal(t, 5, len(commits))
	require.Nil(t, aInfo.ParentCommit)
	require.Equal(t, a.ID, dInfo.ParentCommit.ID)
	require.Equal(t, a.ID, eInfo.ParentCommit.ID)
	require.Equal(t, a.ID, fInfo.ParentCommit.ID)
	newCommitInfo, err := cli.InspectCommit("repo", "master")
	require.NoError(t, err)
	require.ElementsEqualUnderFn(t,
		[]string{d.ID, e.ID, f.ID, newCommitInfo.Commit.ID},
		aInfo.ChildCommits, CommitToID)
	require.Nil(t, dInfo.ChildCommits)
	require.Nil(t, eInfo.ChildCommits)
	require.Nil(t, fInfo.ChildCommits)
}

// TestDeleteCommitShrinkSubvRange is like TestDeleteCommitBigSubvenance, but
// instead of deleting commits from "schema", this test deletes them from
// "logs", to make sure that the subvenance of "schema" commits is rewritten
// correctly. As before, there are four cases:
// 1. Subvenance "Lower" is increased
// 2. Subvenance "Upper" is decreased
// 3. Subvenance is not affected, because the deleted commit is between "Lower" and "Upper"
// 4. The entire subvenance range is deleted
func TestDeleteCommitShrinkSubvRange(t *testing.T) {
	c := getPachClient(t)

	// two input repos, one with many commits (logs), and one with few (schema)
	require.NoError(t, c.CreateRepo("logs"))
	require.NoError(t, c.CreateRepo("schema"))

	// Commit to logs and schema
	logsCommit := make([]*pfs.Commit, 10)
	var err error
	logsCommit[0], err = c.StartCommit("logs", "master")
	require.NoError(t, err)
	require.NoError(t, c.FinishCommit("logs", logsCommit[0].ID))
	schemaCommit, err := c.StartCommit("schema", "master")
	require.NoError(t, err)
	require.NoError(t, c.FinishCommit("schema", schemaCommit.ID))

	// Create an output branch, in "pipeline"
	require.NoError(t, c.CreateRepo("pipeline"))
	require.NoError(t, c.CreateBranch("pipeline", "master", "", []*pfs.Branch{
		pclient.NewBranch("schema", "master"),
		pclient.NewBranch("logs", "master"),
	}))
	commits, err := c.ListCommit("pipeline", "master", "", 0)
	require.NoError(t, err)
	require.Equal(t, 1, len(commits))

	// Commit to "logs" 9 more times, so that the commit to "schema" has 10
	// commits in its subvenance
	for i := 1; i < 10; i++ {
		logsCommit[i], err = c.StartCommit("logs", "master")
		require.NoError(t, err)
		require.NoError(t, c.FinishCommit("logs", logsCommit[i].ID))
	}
	pipelineCommitInfos, err := c.ListCommit("pipeline", "master", "", 0)
	require.Equal(t, 10, len(pipelineCommitInfos))
	pipelineCommit := make([]string, 10)
	for i := range pipelineCommitInfos {
		// ListCommit sorts from newest to oldest, but we want the reverse (0 is
		// oldest, like how logsCommit[0] is the oldest)
		pipelineCommit[9-i] = pipelineCommitInfos[i].Commit.ID
	}
	require.NoError(t, err)
	// Make sure the subvenance of the one commit in "schema" includes all commits
	// in "pipeline"
	schemaCommitInfo, err := c.InspectCommit("schema", schemaCommit.ID)
	require.Equal(t, 1, len(schemaCommitInfo.Subvenance))
	require.Equal(t, pipelineCommit[0], schemaCommitInfo.Subvenance[0].Lower.ID)
	require.Equal(t, pipelineCommit[9], schemaCommitInfo.Subvenance[0].Upper.ID)

	// Case 1
	// - Delete the first commit in "logs" and make sure that the subvenance of
	//   the single commit in "schema" has increased its Lower value
	require.NoError(t, c.DeleteCommit("logs", logsCommit[0].ID))
	schemaCommitInfo, err = c.InspectCommit("schema", schemaCommit.ID)
	require.Equal(t, 1, len(schemaCommitInfo.Subvenance))
	require.Equal(t, pipelineCommit[1], schemaCommitInfo.Subvenance[0].Lower.ID)
	require.Equal(t, pipelineCommit[9], schemaCommitInfo.Subvenance[0].Upper.ID)

	// Case 2
	// - Delete the last commit in "logs" and make sure that the subvenance of
	//   the single commit in "schema" has decreased its Upper value
	require.NoError(t, c.DeleteCommit("logs", logsCommit[9].ID))
	schemaCommitInfo, err = c.InspectCommit("schema", schemaCommit.ID)
	require.Equal(t, 1, len(schemaCommitInfo.Subvenance))
	require.Equal(t, pipelineCommit[1], schemaCommitInfo.Subvenance[0].Lower.ID)
	require.Equal(t, pipelineCommit[8], schemaCommitInfo.Subvenance[0].Upper.ID)

	// Case 3
	// - Delete the middle commit in "logs" and make sure that the subvenance of
	//   the single commit in "schema" hasn't changed
	require.NoError(t, c.DeleteCommit("logs", logsCommit[5].ID))
	schemaCommitInfo, err = c.InspectCommit("schema", schemaCommit.ID)
	require.Equal(t, 1, len(schemaCommitInfo.Subvenance))
	require.Equal(t, pipelineCommit[1], schemaCommitInfo.Subvenance[0].Lower.ID)
	require.Equal(t, pipelineCommit[8], schemaCommitInfo.Subvenance[0].Upper.ID)

	// Case 4
	// - Delete the remaining commits in "logs" and make sure that the subvenance
	//   of the single commit in "schema" has a single, new commit (started by
	//   DeleteCommit), which is only provenant on the commit in "schema"
	for _, i := range []int{1, 2, 3, 4, 6, 7, 8} {
		require.NoError(t, c.DeleteCommit("logs", logsCommit[i].ID))
	}
	schemaCommitInfo, err = c.InspectCommit("schema", schemaCommit.ID)
	require.Equal(t, 1, len(schemaCommitInfo.Subvenance))
	require.Equal(t, schemaCommitInfo.Subvenance[0].Lower.ID,
		schemaCommitInfo.Subvenance[0].Upper.ID)
	outputCommitInfo, err := c.InspectCommit("pipeline", "master")
	require.NoError(t, err)
	require.Equal(t, 1, len(outputCommitInfo.Provenance))
	require.Equal(t, schemaCommit.ID, outputCommitInfo.Provenance[0].ID)
}

func TestCommitState(t *testing.T) {
	c := getPachClient(t)

	// two input repos, one with many commits (logs), and one with few (schema)
	require.NoError(t, c.CreateRepo("A"))
	require.NoError(t, c.CreateRepo("B"))

	require.NoError(t, c.CreateBranch("B", "master", "", []*pfs.Branch{pclient.NewBranch("A", "master")}))

	// Start a commit on A/master, this will create a non-ready commit on B/master.
	_, err := c.StartCommit("A", "master")
	require.NoError(t, err)

	ctx, cancel := context.WithTimeout(context.Background(), time.Second*10)
	defer cancel()
	_, err = c.PfsAPIClient.InspectCommit(ctx, &pfs.InspectCommitRequest{
		Commit:     pclient.NewCommit("B", "master"),
		BlockState: pfs.CommitState_READY,
	})
	require.YesError(t, err)

	// Finish the commit on A/master, that will make the B/master ready.
	require.NoError(t, c.FinishCommit("A", "master"))

	ctx, cancel = context.WithTimeout(context.Background(), time.Second*10)
	defer cancel()
	_, err = c.PfsAPIClient.InspectCommit(ctx, &pfs.InspectCommitRequest{
		Commit:     pclient.NewCommit("B", "master"),
		BlockState: pfs.CommitState_READY,
	})
	require.NoError(t, err)

	// Create a new branch C/master with A/master as provenance. It should start out ready.
	require.NoError(t, c.CreateRepo("C"))
	require.NoError(t, c.CreateBranch("C", "master", "", []*pfs.Branch{pclient.NewBranch("A", "master")}))

	ctx, cancel = context.WithTimeout(context.Background(), time.Second*10)
	defer cancel()
	_, err = c.PfsAPIClient.InspectCommit(ctx, &pfs.InspectCommitRequest{
		Commit:     pclient.NewCommit("C", "master"),
		BlockState: pfs.CommitState_READY,
	})
	require.NoError(t, err)
}

func TestSubscribeStates(t *testing.T) {
	c := getPachClient(t)

	require.NoError(t, c.CreateRepo("A"))
	require.NoError(t, c.CreateRepo("B"))
	require.NoError(t, c.CreateRepo("C"))

	require.NoError(t, c.CreateBranch("B", "master", "", []*pfs.Branch{pclient.NewBranch("A", "master")}))
	require.NoError(t, c.CreateBranch("C", "master", "", []*pfs.Branch{pclient.NewBranch("B", "master")}))

	ctx, cancel := context.WithCancel(c.Ctx())
	defer cancel()
	c = c.WithCtx(ctx)

	var readyCommits int64
	go func() {
		c.SubscribeCommitF("B", "master", "", pfs.CommitState_READY, func(ci *pfs.CommitInfo) error {
			atomic.AddInt64(&readyCommits, 1)
			return nil
		})
	}()
	go func() {
		c.SubscribeCommitF("C", "master", "", pfs.CommitState_READY, func(ci *pfs.CommitInfo) error {
			atomic.AddInt64(&readyCommits, 1)
			return nil
		})
	}()
	_, err := c.StartCommit("A", "master")
	require.NoError(t, err)
	require.NoError(t, c.FinishCommit("A", "master"))

	require.NoErrorWithinTRetry(t, time.Second*10, func() error {
		if atomic.LoadInt64(&readyCommits) != 1 {
			return fmt.Errorf("wrong number of ready commits")
		}
		return nil
	})

	require.NoError(t, c.FinishCommit("B", "master"))

	require.NoErrorWithinTRetry(t, time.Second*10, func() error {
		if atomic.LoadInt64(&readyCommits) != 2 {
			return fmt.Errorf("wrong number of ready commits")
		}
		return nil
	})
}

func TestPutFileCommit(t *testing.T) {
	c := getPachClient(t)

	numFiles := 25
	repo := "repo"
	require.NoError(t, c.CreateRepo(repo))

	var eg errgroup.Group
	for i := 0; i < numFiles; i++ {
		i := i
		eg.Go(func() error {
			_, err := c.PutFile(repo, "master", fmt.Sprintf("%d", i), strings.NewReader(fmt.Sprintf("%d", i)))
			return err
		})
	}
	require.NoError(t, eg.Wait())

	for i := 0; i < numFiles; i++ {
		var b bytes.Buffer
		require.NoError(t, c.GetFile(repo, "master", fmt.Sprintf("%d", i), 0, 0, &b))
		require.Equal(t, fmt.Sprintf("%d", i), b.String())
	}

	bi, err := c.InspectBranch(repo, "master")
	require.NoError(t, err)

	eg = errgroup.Group{}
	for i := 0; i < numFiles; i++ {
		i := i
		eg.Go(func() error {
			return c.CopyFile(repo, bi.Head.ID, fmt.Sprintf("%d", i), repo, "master", fmt.Sprintf("%d", (i+1)%numFiles), true)
		})
	}
	require.NoError(t, eg.Wait())

	for i := 0; i < numFiles; i++ {
		var b bytes.Buffer
		require.NoError(t, c.GetFile(repo, "master", fmt.Sprintf("%d", (i+1)%numFiles), 0, 0, &b))
		require.Equal(t, fmt.Sprintf("%d", i), b.String())
	}

	eg = errgroup.Group{}
	for i := 0; i < numFiles; i++ {
		i := i
		eg.Go(func() error {
			return c.DeleteFile(repo, "master", fmt.Sprintf("%d", i))
		})
	}
	require.NoError(t, eg.Wait())

	fileInfos, err := c.ListFile(repo, "master", "")
	require.NoError(t, err)
	require.Equal(t, 0, len(fileInfos))
}

func TestPutFileCommitNilBranch(t *testing.T) {
	c := getPachClient(t)
	repo := "repo"
	require.NoError(t, c.CreateRepo(repo))
	require.NoError(t, c.CreateBranch(repo, "master", "", nil))

	_, err := c.PutFile(repo, "master", "file", strings.NewReader("file"))
	require.NoError(t, err)
}

func TestPutFileCommitOverwrite(t *testing.T) {
	c := getPachClient(t)

	numFiles := 5
	repo := "repo"
	require.NoError(t, c.CreateRepo(repo))

	for i := 0; i < numFiles; i++ {
		_, err := c.PutFileOverwrite(repo, "master", "file", strings.NewReader(fmt.Sprintf("%d", i)), 0)
		require.NoError(t, err)
	}

	var b bytes.Buffer
	require.NoError(t, c.GetFile(repo, "master", "file", 0, 0, &b))
	require.Equal(t, fmt.Sprintf("%d", numFiles-1), b.String())
}

func TestStartCommitOutputBranch(t *testing.T) {
	c := getPachClient(t)

	require.NoError(t, c.CreateRepo("in"))
	require.NoError(t, c.CreateRepo("out"))
	require.NoError(t, c.CreateBranch("out", "master", "", []*pfs.Branch{pclient.NewBranch("in", "master")}))
	_, err := c.StartCommit("out", "master")
	require.YesError(t, err)
}<|MERGE_RESOLUTION|>--- conflicted
+++ resolved
@@ -2365,8 +2365,6 @@
 	require.NoError(t, err)
 }
 
-<<<<<<< HEAD
-=======
 func generateRandomString(n int) string {
 	rand.Seed(time.Now().UnixNano())
 	b := make([]byte, n)
@@ -2470,7 +2468,6 @@
 	}
 }
 
->>>>>>> 2a65b370
 func TestFlush(t *testing.T) {
 	client := getPachClient(t)
 	require.NoError(t, client.CreateRepo("A"))
