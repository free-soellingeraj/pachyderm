package server

import (
	"bytes"
	"io"
	"time"

	"github.com/gogo/protobuf/types"
	"github.com/pachyderm/pachyderm/src/client/pfs"
	"github.com/pachyderm/pachyderm/src/client/pkg/errors"
	"github.com/pachyderm/pachyderm/src/client/pkg/grpcutil"
	"github.com/pachyderm/pachyderm/src/server/pkg/hashtree"
	"github.com/pachyderm/pachyderm/src/server/pkg/serviceenv"
	"github.com/pachyderm/pachyderm/src/server/pkg/storage/fileset"
	"github.com/pachyderm/pachyderm/src/server/pkg/storage/metrics"
	txnenv "github.com/pachyderm/pachyderm/src/server/pkg/transactionenv"
	"golang.org/x/net/context"
)

var _ pfs.APIServer = &apiServerV2{}

var errV1NotImplemented = errors.Errorf("V1 method not implemented")

type apiServerV2 struct {
	*apiServer
	driver *driverV2
}

func newAPIServerV2(env *serviceenv.ServiceEnv, txnEnv *txnenv.TransactionEnv, etcdPrefix string, treeCache *hashtree.Cache, storageRoot string, memoryRequest int64) (*apiServerV2, error) {
	s1, err := newAPIServer(env, txnEnv, etcdPrefix, treeCache, storageRoot, memoryRequest)
	if err != nil {
		return nil, err
	}
	d, err := newDriverV2(env, txnEnv, etcdPrefix, treeCache, storageRoot, memoryRequest)
	if err != nil {
		return nil, err
	}
	s2 := &apiServerV2{
		apiServer: s1,
		driver:    d,
	}
	go func() { s2.env.GetPachClient(context.Background()) }() // Begin dialing connection on startup
	return s2, nil
}

// DeleteRepoInTransaction is identical to DeleteRepo except that it can run
// inside an existing etcd STM transaction.  This is not an RPC.
func (a *apiServerV2) DeleteRepoInTransaction(txnCtx *txnenv.TransactionContext, request *pfs.DeleteRepoRequest) error {
	if request.All {
		return a.driver.deleteAll(txnCtx)
	}
	return a.driver.deleteRepo(txnCtx, request.Repo, request.Force)
}

// FinishCommitInTransaction is identical to FinishCommit except that it can run
// inside an existing etcd STM transaction.  This is not an RPC.
func (a *apiServerV2) FinishCommitInTransaction(txnCtx *txnenv.TransactionContext, request *pfs.FinishCommitRequest) error {
	return metrics.ReportRequest(func() error {
		if request.Empty {
			request.Description += pfs.EmptyStr
		}
		return a.driver.finishCommitV2(txnCtx, request.Commit, request.Description)
	})
}

// DeleteCommitInTransaction is identical to DeleteCommit except that it can run
// inside an existing etcd STM transaction.  This is not an RPC.
func (a *apiServerV2) DeleteCommitInTransaction(txnCtx *txnenv.TransactionContext, request *pfs.DeleteCommitRequest) error {
	return a.driver.deleteCommit(txnCtx, request.Commit)
}

// BuildCommit is not implemented in V2.
func (a *apiServerV2) BuildCommit(_ context.Context, _ *pfs.BuildCommitRequest) (*pfs.Commit, error) {
	return nil, errV1NotImplemented
}

// PutFile is not implemented in V2.
func (a *apiServerV2) PutFile(_ pfs.API_PutFileServer) error {
	return errV1NotImplemented
}

// CopyFile implements the protobuf pfs.CopyFile RPC
func (a *apiServerV2) CopyFile(ctx context.Context, request *pfs.CopyFileRequest) (response *types.Empty, retErr error) {
	func() { a.Log(request, nil, nil, 0) }()
	defer func(start time.Time) { a.Log(request, nil, retErr, time.Since(start)) }(time.Now())
	if err := a.driver.copyFile(a.env.GetPachClient(ctx), request.Src, request.Dst, request.Overwrite); err != nil {
		return nil, err
	}
	return &types.Empty{}, nil
}

// GetFile is not implemented in V2.
func (a *apiServerV2) GetFile(_ *pfs.GetFileRequest, _ pfs.API_GetFileServer) error {
	return errV1NotImplemented
}

// InspectFile implements the protobuf pfs.InspectFile RPC
func (a *apiServerV2) InspectFile(ctx context.Context, request *pfs.InspectFileRequest) (response *pfs.FileInfo, retErr error) {
	func() { a.Log(request, nil, nil, 0) }()
	defer func(start time.Time) { a.Log(request, response, retErr, time.Since(start)) }(time.Now())
	return a.driver.inspectFile(a.env.GetPachClient(ctx), request.File)
}

// ListFile is not implemented in V2.
func (a *apiServerV2) ListFile(_ context.Context, _ *pfs.ListFileRequest) (*pfs.FileInfos, error) {
	return nil, errV1NotImplemented
}

// ListFileStream implements the protobuf pfs.ListFileStream RPC
func (a *apiServerV2) ListFileStream(request *pfs.ListFileRequest, server pfs.API_ListFileStreamServer) (retErr error) {
	func() { a.Log(request, nil, nil, 0) }()
	defer func(start time.Time) { a.Log(request, nil, retErr, time.Since(start)) }(time.Now())
	pachClient := a.env.GetPachClient(server.Context())
	return a.driver.listFileV2(pachClient, request.File, request.Full, request.History, func(fi *pfs.FileInfo) error {
		return server.Send(fi)
	})
}

// WalkFile implements the protobuf pfs.WalkFile RPC
func (a *apiServerV2) WalkFile(request *pfs.WalkFileRequest, server pfs.API_WalkFileServer) (retErr error) {
	func() { a.Log(request, nil, nil, 0) }()
	defer func(start time.Time) { a.Log(request, nil, retErr, time.Since(start)) }(time.Now())
	pachClient := a.env.GetPachClient(server.Context())
	return a.driver.walkFile(pachClient, request.File, func(fi *pfs.FileInfo) error {
		return server.Send(fi)
	})
}

// GlobFile is not implemented in V2.
func (a *apiServerV2) GlobFile(_ context.Context, _ *pfs.GlobFileRequest) (*pfs.FileInfos, error) {
	return nil, errV1NotImplemented
}

// GlobFileStream implements the protobuf pfs.GlobFileStream RPC
func (a *apiServerV2) GlobFileStream(request *pfs.GlobFileRequest, server pfs.API_GlobFileStreamServer) (retErr error) {
	func() { a.Log(request, nil, nil, 0) }()
	defer func(start time.Time) { a.Log(request, nil, retErr, time.Since(start)) }(time.Now())
	return a.driver.globFileV2(a.env.GetPachClient(server.Context()), request.Commit, request.Pattern, func(fi *pfs.FileInfo) error {
		return server.Send(fi)
	})
}

// DeleteFile is not implemented in V2.
func (a *apiServerV2) DeleteFile(ctx context.Context, request *pfs.DeleteFileRequest) (response *types.Empty, retErr error) {
	return nil, errV1NotImplemented
}

// DeleteAll implements the protobuf pfs.DeleteAll RPC
func (a *apiServerV2) DeleteAll(ctx context.Context, request *types.Empty) (response *types.Empty, retErr error) {
	err := a.txnEnv.WithWriteContext(ctx, func(txnCtx *txnenv.TransactionContext) error {
		return a.driver.deleteAll(txnCtx)
	})
	if err != nil {
		return nil, err
	}
	return &types.Empty{}, nil
}

// Fsck is not implemented in V2.
func (a *apiServerV2) Fsck(_ *pfs.FsckRequest, _ pfs.API_FsckServer) error {
	return errV1NotImplemented
}

func (a *apiServerV2) FileOperationV2(server pfs.API_FileOperationV2Server) (retErr error) {
	request, err := server.Recv()
	func() { a.Log(request, nil, nil, 0) }()
	defer func(start time.Time) { a.Log(request, nil, retErr, time.Since(start)) }(time.Now())
	return metrics.ReportRequestWithThroughput(func() (int64, error) {
		if err != nil {
			return 0, err
		}
		var bytesRead int64
		if err := a.driver.fileOperation(a.env.GetPachClient(server.Context()), request.Commit, func(uw *fileset.UnorderedWriter) error {
			for {
				request, err := server.Recv()
				if err != nil {
					if errors.Is(err, io.EOF) {
						return nil
					}
					return err
				}
				// TODO Validation.
				switch op := request.Operation.(type) {
				case *pfs.FileOperationRequestV2_PutTar:
					n, err := putTar(uw, server, op.PutTar)
					bytesRead += n
					if err != nil {
						return err
					}
				case *pfs.FileOperationRequestV2_DeleteFiles:
					if err := deleteFiles(uw, op.DeleteFiles); err != nil {
						return err
					}
				}
			}
		}); err != nil {
			return bytesRead, err
		}
		return bytesRead, server.SendAndClose(&types.Empty{})
	})
}

type fileOpSource interface {
	Recv() (*pfs.FileOperationRequestV2, error)
}

func putTar(uw *fileset.UnorderedWriter, server fileOpSource, req *pfs.PutTarRequestV2) (int64, error) {
	ptr := &putTarReader{
		server: server,
		r:      bytes.NewReader(req.Data),
	}
<<<<<<< HEAD
	err := uw.Put(ptr, request.Overwrite, request.Tag)
=======
	err := uw.Put(ptr, req.Overwrite, req.Tag)
>>>>>>> 090e9d31
	return ptr.bytesRead, err
}

type putTarReader struct {
	server    fileOpSource
	r         *bytes.Reader
	bytesRead int64
}

func (ptr *putTarReader) Read(data []byte) (int, error) {
	for ptr.r.Len() == 0 {
		request, err := ptr.server.Recv()
		if err != nil {
			return 0, err
		}
		op := request.Operation.(*pfs.FileOperationRequestV2_PutTar)
		putTarReq := op.PutTar
		ptr.r = bytes.NewReader(putTarReq.Data)
	}
	n, err := ptr.r.Read(data)
	ptr.bytesRead += int64(n)
	return n, err
}

func deleteFiles(uw *fileset.UnorderedWriter, request *pfs.DeleteFilesRequestV2) error {
	for _, file := range request.Files {
		uw.Delete(file, request.Tag)
	}
	return nil
}

func (a *apiServerV2) GetTarV2(request *pfs.GetTarRequestV2, server pfs.API_GetTarV2Server) (retErr error) {
	func() { a.Log(request, nil, nil, 0) }()
	defer func(start time.Time) { a.Log(request, nil, retErr, time.Since(start)) }(time.Now())
	return metrics.ReportRequestWithThroughput(func() (int64, error) {
		commit := request.File.Commit
		glob := request.File.Path
		gtw := newGetTarWriter(grpcutil.NewStreamingBytesWriter(server))
		err := a.driver.getTar(a.env.GetPachClient(server.Context()), commit, glob, gtw)
		return gtw.bytesWritten, err
	})
}

type getTarWriter struct {
	w            io.Writer
	bytesWritten int64
}

func newGetTarWriter(w io.Writer) *getTarWriter {
	return &getTarWriter{w: w}
}

func (gtw *getTarWriter) Write(data []byte) (int, error) {
	n, err := gtw.w.Write(data)
	gtw.bytesWritten += int64(n)
	return n, err
}

// DiffFileV2 returns the files only in new or only in old
func (a *apiServerV2) DiffFileV2(request *pfs.DiffFileRequest, server pfs.API_DiffFileV2Server) (retErr error) {
	func() { a.Log(request, nil, nil, 0) }()
	defer func(start time.Time) { a.Log(request, nil, retErr, time.Since(start)) }(time.Now())
	return a.driver.diffFileV2(a.env.GetPachClient(server.Context()), request.OldFile, request.NewFile, func(oldFi, newFi *pfs.FileInfo) error {
		return server.Send(&pfs.DiffFileResponseV2{
			OldFile: oldFi,
			NewFile: newFi,
		})
	})
}

// ClearCommitV2 deletes all data in the commit.
func (a *apiServerV2) ClearCommitV2(ctx context.Context, request *pfs.ClearCommitRequestV2) (_ *types.Empty, retErr error) {
	func() { a.Log(request, nil, nil, 0) }()
	defer func(start time.Time) { a.Log(request, nil, retErr, time.Since(start)) }(time.Now())
	return nil, a.driver.clearCommitV2(a.env.GetPachClient(ctx), request.Commit)
}

// CreateTmpFileset implements the pfs.CreateTmpFileSet RPC
func (a *apiServerV2) CreateTmpFileSet(server pfs.API_CreateTmpFileSetServer) error {
	fsID, err := a.driver.createTmpFileSet(server)
	if err != nil {
		return err
	}
	return server.SendAndClose(&pfs.CreateTmpFileSetResponse{
		FilesetId: fsID,
	})
}

// RenewTmpFileSet implements the pfs.RenewTmpFileSet RPC
func (a *apiServerV2) RenewTmpFileSet(ctx context.Context, req *pfs.RenewTmpFileSetRequest) (*types.Empty, error) {
	ttl := time.Duration(req.TtlSeconds) * time.Second
	err := a.driver.renewTmpFileSet(ctx, req.FilesetId, ttl)
	if err != nil {
		return nil, err
	}
	return &types.Empty{}, nil
}

// CreateRepoInTransaction is identical to CreateRepo except that it can run
// inside an existing etcd STM transaction.  This is not an RPC.
func (a *apiServerV2) CreateRepoInTransaction(
	txnCtx *txnenv.TransactionContext,
	request *pfs.CreateRepoRequest,
) error {
	if repo := request.GetRepo(); repo != nil && repo.Name == tmpRepo {
		return errors.Errorf("%s is a reserved name", tmpRepo)
	}
	return a.driver.createRepo(txnCtx, request.Repo, request.Description, request.Update)
}<|MERGE_RESOLUTION|>--- conflicted
+++ resolved
@@ -209,11 +209,7 @@
 		server: server,
 		r:      bytes.NewReader(req.Data),
 	}
-<<<<<<< HEAD
-	err := uw.Put(ptr, request.Overwrite, request.Tag)
-=======
 	err := uw.Put(ptr, req.Overwrite, req.Tag)
->>>>>>> 090e9d31
 	return ptr.bytesRead, err
 }
 
