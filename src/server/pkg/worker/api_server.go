--- conflicted
+++ resolved
@@ -174,15 +174,11 @@
 func (a *APIServer) downloadData(logger *taggedLogger, inputs []*Input, puller *filesync.Puller, parentTag *pfs.Tag) error {
 	for _, input := range inputs {
 		file := input.FileInfo.File
-<<<<<<< HEAD
 		// Make sure that we create the input directory even if the path
 		// that we are cloning is empty.
 		if err := os.MkdirAll(filepath.Join(client.PPSInputPrefix, input.Name), 0700); err != nil {
 			return err
 		}
-		if err := puller.Pull(a.pachClient, filepath.Join(client.PPSInputPrefix, input.Name, file.Path), file.Commit.Repo.Name, file.Commit.ID, file.Path, input.Lazy, concurrency); err != nil {
-			return err
-=======
 		root := filepath.Join(client.PPSInputPrefix, input.Name, file.Path)
 		if ((a.pipelineInfo != nil && a.pipelineInfo.Incremental) || (a.jobInfo != nil && a.jobInfo.Incremental)) && input.ParentCommit != nil {
 			if err := puller.PullDiff(a.pachClient, root,
@@ -208,7 +204,6 @@
 		}
 		if err := puller.PullTree(a.pachClient, client.PPSOutputPath, tree, false, concurrency); err != nil {
 			return fmt.Errorf("error pulling output tree: %+v", err)
->>>>>>> 39ec6e49
 		}
 	}
 	return nil
