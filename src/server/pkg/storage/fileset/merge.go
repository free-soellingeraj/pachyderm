--- conflicted
+++ resolved
@@ -4,10 +4,6 @@
 	"context"
 	"io"
 	"io/ioutil"
-<<<<<<< HEAD
-	"strings"
-=======
->>>>>>> 090e9d31
 
 	"github.com/pachyderm/pachyderm/src/server/pkg/storage/chunk"
 	"github.com/pachyderm/pachyderm/src/server/pkg/storage/fileset/index"
@@ -61,24 +57,14 @@
 		}
 	}
 	// Progress each lower priority stream past the deleted file(s).
-<<<<<<< HEAD
-	for i += 1; i < len(fss); i++ {
-=======
 	for i++; i < len(fss); i++ {
->>>>>>> 090e9d31
 		fr, err := fss[i].r.Next()
 		if err != nil {
 			return err
 		}
 		// If the full delete is for a directory, progress all lower priority streams past the directory.
-<<<<<<< HEAD
-		if strings.HasSuffix(fr.Index().Path, "/") {
-			next := strings.TrimRight(fr.Index().Path, "/") + "0"
-			if err := fss[i].r.iterate(func(_ *FileReader) error { return nil }, next); err != nil {
-=======
 		if IsDir(fr.Index().Path) {
 			if err := fss[i].r.iterate(func(*FileReader) error { return nil }, DirUpperBound(fr.Index().Path)); err != nil {
->>>>>>> 090e9d31
 				return err
 			}
 		}
@@ -348,11 +334,7 @@
 		}
 		tss = append(tss, ss[i].(*tagStream))
 	}
-<<<<<<< HEAD
-	for i += 1; i < len(ss); i++ {
-=======
 	for i++; i < len(ss); i++ {
->>>>>>> 090e9d31
 		if _, ok := ss[i].(*deleteTagStream); ok {
 			continue
 		}
