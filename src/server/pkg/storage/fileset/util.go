package fileset

import (
	"context"
	"fmt"
	"io"
	"sort"
	"strings"

	"github.com/pachyderm/pachyderm/src/server/pkg/obj"
	"github.com/pachyderm/pachyderm/src/server/pkg/storage/chunk"
	"github.com/pachyderm/pachyderm/src/server/pkg/tar"
)

// WithLocalStorage constructs a local storage instance for testing during the lifetime of
// the callback.
func WithLocalStorage(f func(*Storage) error) error {
	return chunk.WithLocalStorage(func(objC obj.Client, chunks *chunk.Storage) error {
		return f(NewStorage(objC, chunks))
	})
}

// CopyFiles iterates over s and writes all the Files to w
func CopyFiles(ctx context.Context, w *Writer, s FileSet) error {
	switch s := s.(type) {
	case *Reader:
		return s.iterate(func(fr *FileReader) error {
			return w.CopyFile(fr)
		})
	default:
		return s.Iterate(ctx, func(f File) error {
			hdr, err := f.Header()
			if err != nil {
				return err
			}
			if err := w.WriteHeader(hdr); err != nil {
				return err
			}
			return f.Content(w)
		})
	}
}

// WriteTarEntry writes an tar entry for f to w
func WriteTarEntry(w io.Writer, f File) error {
	h, err := f.Header()
	if err != nil {
		return err
	}
	tw := tar.NewWriter(w)
	if err := tw.WriteHeader(h); err != nil {
		return err
	}
	if err := f.Content(tw); err != nil {
		return err
	}
	return tw.Flush()
}

// WriteTarStream writes an entire tar stream to w
// It will contain an entry for each File in fs
func WriteTarStream(ctx context.Context, w io.Writer, fs FileSet) error {
	if err := fs.Iterate(ctx, func(f File) error {
		return WriteTarEntry(w, f)
	}); err != nil {
		return err
	}
	return tar.NewWriter(w).Close()
}

// CleanTarPath ensures that the path is in the canonical format for tar header names.
// This includes ensuring a prepending /'s and ensure directory paths
// have a trailing slash.
func CleanTarPath(x string, isDir bool) string {
	y := "/" + strings.Trim(x, "/")
	if isDir && !IsDir(y) {
		y += "/"
	}
	return y
}

// IsCleanTarPath determines if the path is a valid tar path.
func IsCleanTarPath(x string, isDir bool) bool {
	y := CleanTarPath(x, isDir)
	return y == x
}

func getSortedKeys(set map[string]struct{}) []string {
<<<<<<< HEAD
	var keys []string
	for key := range set {
		keys = append(keys, key)
	}
	sort.Strings(keys)
	return keys
=======
	keys := make([]string, len(set))
	var i int
	for key := range set {
		keys[i] = key
		i++
	}
	sort.Strings(keys)
	return keys
}

// IsDir determines if a path is for a directory.
func IsDir(p string) bool {
	return strings.HasSuffix(p, "/")
}

// DirUpperBound returns the immediate next path after a directory in a lexicographical ordering.
func DirUpperBound(p string) string {
	if !IsDir(p) {
		panic(fmt.Sprintf("%v is not a directory path", p))
	}
	return strings.TrimRight(p, "/") + "0"
>>>>>>> 090e9d31
}<|MERGE_RESOLUTION|>--- conflicted
+++ resolved
@@ -86,14 +86,6 @@
 }
 
 func getSortedKeys(set map[string]struct{}) []string {
-<<<<<<< HEAD
-	var keys []string
-	for key := range set {
-		keys = append(keys, key)
-	}
-	sort.Strings(keys)
-	return keys
-=======
 	keys := make([]string, len(set))
 	var i int
 	for key := range set {
@@ -115,5 +107,4 @@
 		panic(fmt.Sprintf("%v is not a directory path", p))
 	}
 	return strings.TrimRight(p, "/") + "0"
->>>>>>> 090e9d31
 }