--- conflicted
+++ resolved
@@ -20,12 +20,9 @@
 	PPSEtcdPrefix string `env:"PPS_ETCD_PREFIX,default=pachyderm_pps"`
 	Namespace     string `env:"PACH_NAMESPACE,default=default"`
 	StorageRoot   string `env:"PACH_ROOT,default=/pach"`
-<<<<<<< HEAD
 	GCPercent     int    `env:"GC_PERCENT,default=50"`
-=======
 	LokiHost      string `env:"LOKI_SERVICE_HOST"`
 	LokiPort      string `env:"LOKI_SERVICE_PORT"`
->>>>>>> 9774465d
 
 	// PPSSpecCommitID is only set for workers and sidecar pachd instances.
 	// Because both pachd and worker need to know the spec commit (the worker so
